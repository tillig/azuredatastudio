--- conflicted
+++ resolved
@@ -1,4 +1,3 @@
-<<<<<<< HEAD
 {
 	"results": [
 		{
@@ -1562,14 +1561,14 @@
 					},
 					"versions": [
 						{
-							"version": "1.2.0",
-							"lastUpdated": "6/12/2019",
+							"version": "1.3.0",
+							"lastUpdated": "7/24/2019",
 							"assetUri": "",
 							"fallbackAssetUri": "fallbackAssetUri",
 							"files": [
 								{
 									"assetType": "Microsoft.VisualStudio.Services.VSIXPackage",
-									"source": "https://sqlopsextensions.blob.core.windows.net/extensions/sanddance/azdata-sanddance-1.2.0.vsix"
+									"source": "https://sqlopsextensions.blob.core.windows.net/extensions/sanddance/azdata-sanddance-1.3.0.vsix"
 								},
 								{
 									"assetType": "Microsoft.VisualStudio.Services.Icons.Default",
@@ -2492,7 +2491,7 @@
 					],
 					"statistics": [],
 					"flags": "preview"
-				},
+				}
 				{
 					"extensionId": "53",
 					"extensionName": "code-settings-sync",
@@ -2561,2522 +2560,11 @@
 					"metadataItems": [
 						{
 							"name": "TotalCount",
-							"count": 53
+							"count": 42
 						}
 					]
 				}
 			]
 		}
 	]
-}
-=======
-{
-	"results": [
-		{
-			"extensions": [
-				{
-					"extensionId": "10",
-					"extensionName": "agent",
-					"displayName": "SQL Server Agent",
-					"shortDescription": "Manage and troubleshoot SQL Agent jobs",
-					"publisher": {
-						"displayName": "Microsoft",
-						"publisherId": "Microsoft",
-						"publisherName": "Microsoft"
-					},
-					"versions": [
-						{
-							"version": "0.41.0",
-							"lastUpdated": "7/8/2019",
-							"assetUri": "",
-							"fallbackAssetUri": "fallbackAssetUri",
-							"files": [
-								{
-									"assetType": "Microsoft.VisualStudio.Services.VSIXPackage",
-									"source": "https://sqlopsextensions.blob.core.windows.net/extensions/agent/agent-0.41.0.vsix"
-								},
-								{
-									"assetType": "Microsoft.VisualStudio.Services.Icons.Default",
-									"source": "https://raw.githubusercontent.com/Microsoft/vscode-mssql/master/images/sqlserver.png"
-								},
-								{
-									"assetType": "Microsoft.VisualStudio.Services.Content.Details",
-									"source": "https://raw.githubusercontent.com/Microsoft/azuredatastudio/master/extensions/agent/README.md"
-								},
-								{
-									"assetType": "Microsoft.VisualStudio.Code.Manifest",
-									"source": "https://raw.githubusercontent.com/Microsoft/azuredatastudio/master/extensions/agent/package.json"
-								},
-								{
-									"assetType": "Microsoft.VisualStudio.Services.Content.License",
-									"source": "https://raw.githubusercontent.com/Microsoft/azuredatastudio/master/LICENSE.txt"
-								}
-							],
-							"properties": [
-								{
-									"key": "Microsoft.VisualStudio.Code.ExtensionDependencies",
-									"value": ""
-								},
-								{
-									"key": "Microsoft.VisualStudio.Code.Engine",
-									"value": ">=0.32.1"
-								},
-								{
-									"key": "Microsoft.AzDataEngine",
-									"value": ">=1.8.0"
-								},
-								{
-									"key": "Microsoft.VisualStudio.Services.Links.Source",
-									"value": "https://github.com/Microsoft/azuredatastudio"
-								}
-							]
-						}
-					],
-					"statistics": [],
-					"flags": "preview"
-				},
-				{
-					"extensionId": "11",
-					"extensionName": "whoisactive",
-					"displayName": "whoisactive",
-					"shortDescription": "sp_whoisactive for Azure Data Studio",
-					"publisher": {
-						"displayName": "Microsoft",
-						"publisherId": "Microsoft",
-						"publisherName": "Microsoft"
-					},
-					"versions": [
-						{
-							"version": "0.1.1",
-							"lastUpdated": "5/4/2018",
-							"assetUri": "",
-							"fallbackAssetUri": "fallbackAssetUri",
-							"files": [
-								{
-									"assetType": "Microsoft.VisualStudio.Services.VSIXPackage",
-									"source": "https://sqlopsextensions.blob.core.windows.net/extensions/whoisactive/whoisactive-0.1.1.vsix"
-								},
-								{
-									"assetType": "Microsoft.VisualStudio.Services.Icons.Default",
-									"source": "https://raw.githubusercontent.com/Microsoft/azuredatastudio/master/samples/sp_whoIsActive/images/sqlserver.png"
-								},
-								{
-									"assetType": "Microsoft.VisualStudio.Services.Content.Details",
-									"source": "https://raw.githubusercontent.com/Microsoft/azuredatastudio/master/samples/sp_whoIsActive/README.md"
-								},
-								{
-									"assetType": "Microsoft.VisualStudio.Code.Manifest",
-									"source": "https://raw.githubusercontent.com/Microsoft/azuredatastudio/master/samples/sp_whoIsActive/package.json"
-								},
-								{
-									"assetType": "Microsoft.VisualStudio.Services.Content.License",
-									"source": "https://raw.githubusercontent.com/Microsoft/azuredatastudio/master/samples/sp_whoIsActive/LICENSE.txt"
-								}
-							],
-							"properties": [
-								{
-									"key": "Microsoft.VisualStudio.Code.ExtensionDependencies",
-									"value": ""
-								},
-								{
-									"key": "Microsoft.VisualStudio.Code.Engine",
-									"value": "*"
-								},
-								{
-									"key": "Microsoft.VisualStudio.Services.Links.Source",
-									"value": "https://github.com/Microsoft/azuredatastudio"
-								}
-							]
-						}
-					],
-					"statistics": [],
-					"flags": "preview"
-				},
-				{
-					"extensionId": "12",
-					"extensionName": "server-report",
-					"displayName": "Server Reports",
-					"shortDescription": "Server Reports for Azure Data Studio provides server health insights",
-					"publisher": {
-						"displayName": "Microsoft",
-						"publisherId": "Microsoft",
-						"publisherName": "Microsoft"
-					},
-					"versions": [
-						{
-							"version": "0.1.5",
-							"lastUpdated": "2/27/2019",
-							"assetUri": "",
-							"fallbackAssetUri": "fallbackAssetUri",
-							"files": [
-								{
-									"assetType": "Microsoft.VisualStudio.Services.VSIXPackage",
-									"source": "https://sqlopsextensions.blob.core.windows.net/extensions/ServerReports/server-report-0.1.5.vsix"
-								},
-								{
-									"assetType": "Microsoft.VisualStudio.Services.Icons.Default",
-									"source": "https://raw.githubusercontent.com/Microsoft/azuredatastudio/master/samples/serverReports/images/sqlserver.png"
-								},
-								{
-									"assetType": "Microsoft.VisualStudio.Services.Content.Details",
-									"source": "https://raw.githubusercontent.com/Microsoft/azuredatastudio/master/samples/serverReports/README.md"
-								},
-								{
-									"assetType": "Microsoft.VisualStudio.Code.Manifest",
-									"source": "https://raw.githubusercontent.com/Microsoft/azuredatastudio/master/samples/serverReports/package.json"
-								},
-								{
-									"assetType": "Microsoft.VisualStudio.Services.Content.License",
-									"source": "https://raw.githubusercontent.com/Microsoft/azuredatastudio/master/samples/serverReports/LICENSE.txt"
-								}
-							],
-							"properties": [
-								{
-									"key": "Microsoft.VisualStudio.Code.ExtensionDependencies",
-									"value": ""
-								},
-								{
-									"key": "Microsoft.VisualStudio.Code.Engine",
-									"value": "*"
-								},
-								{
-									"key": "Microsoft.VisualStudio.Services.Links.Source",
-									"value": "https://github.com/Microsoft/azuredatastudio"
-								}
-							]
-						}
-					],
-					"statistics": [],
-					"flags": "preview"
-				},
-				{
-					"extensionId": "13",
-					"extensionName": "ssmskeymap",
-					"displayName": "SSMS Keymap",
-					"shortDescription": "This extension ports popular SSMS keyboard shortcuts to Azure Data Studio",
-					"publisher": {
-						"displayName": "Kevin Cunnane",
-						"publisherId": "kevcunnane",
-						"publisherName": "kevcunnane"
-					},
-					"versions": [
-						{
-							"version": "1.1.0",
-							"lastUpdated": "01/02/2018",
-							"assetUri": "",
-							"fallbackAssetUri": "fallbackAssetUri",
-							"files": [
-								{
-									"assetType": "Microsoft.SQLOps.DownloadPage",
-									"source": "https://github.com/kevcunnane/ssmskeymap/releases/tag/1.1.0"
-								},
-								{
-									"assetType": "Microsoft.VisualStudio.Services.Icons.Default",
-									"source": "https://raw.githubusercontent.com/kevcunnane/ssmskeymap/master/visualstudio-keyboard.png"
-								},
-								{
-									"assetType": "Microsoft.VisualStudio.Services.Content.Details",
-									"source": "https://raw.githubusercontent.com/kevcunnane/ssmskeymap/master/README.md"
-								},
-								{
-									"assetType": "Microsoft.VisualStudio.Code.Manifest",
-									"source": "https://raw.githubusercontent.com/kevcunnane/ssmskeymap/master/package.json"
-								},
-								{
-									"assetType": "Microsoft.VisualStudio.Services.Content.License",
-									"source": "https://raw.githubusercontent.com/kevcunnane/ssmskeymap/master/LICENSE.txt"
-								}
-							],
-							"properties": [
-								{
-									"key": "Microsoft.VisualStudio.Code.ExtensionDependencies",
-									"value": ""
-								},
-								{
-									"key": "Microsoft.VisualStudio.Code.Engine",
-									"value": "*"
-								},
-								{
-									"key": "Microsoft.VisualStudio.Services.Links.Source",
-									"value": "https://github.com/kevcunnane/ssmskeymap"
-								}
-							]
-						}
-					],
-					"statistics": [],
-					"flags": "preview"
-				},
-				{
-					"extensionId": "14",
-					"extensionName": "sql-search",
-					"displayName": "Redgate SQL Search",
-					"shortDescription": "Search across multiple databases",
-					"publisher": {
-						"displayName": "Redgate",
-						"publisherId": "Redgate",
-						"publisherName": "Redgate"
-					},
-					"versions": [
-						{
-							"version": "0.3.3",
-							"lastUpdated": "5/9/2019",
-							"assetUri": "",
-							"fallbackAssetUri": "fallbackAssetUri",
-							"files": [
-								{
-									"assetType": "Microsoft.SQLOps.DownloadPage",
-									"source": "https://www.redgatefoundry.com/SQLSearch"
-								},
-								{
-									"assetType": "Microsoft.VisualStudio.Services.Icons.Default",
-									"source": "https://foundrylabssqlsearch.blob.core.windows.net/sqlops-sql-search-insiders/metadata/gatebase.png"
-								},
-								{
-									"assetType": "Microsoft.VisualStudio.Services.Content.Details",
-									"source": "https://foundrylabssqlsearch.blob.core.windows.net/sqlops-sql-search-insiders/metadata/README.md"
-								},
-								{
-									"assetType": "Microsoft.VisualStudio.Code.Manifest",
-									"source": "https://foundrylabssqlsearch.blob.core.windows.net/sqlops-sql-search-insiders/metadata/package.json"
-								},
-								{
-									"assetType": "Microsoft.VisualStudio.Services.Content.License",
-									"source": "https://www.red-gate.com/support/license/"
-								}
-							],
-							"properties": [
-								{
-									"key": "Microsoft.VisualStudio.Code.ExtensionDependencies",
-									"value": ""
-								},
-								{
-									"key": "Microsoft.VisualStudio.Code.Engine",
-									"value": "*"
-								},
-								{
-									"key": "Microsoft.VisualStudio.Services.Links.Source",
-									"value": "https://www.redgatefoundry.com/"
-								}
-							]
-						}
-					],
-					"statistics": [],
-					"flags": "preview"
-				},
-				{
-					"extensionId": "15",
-					"extensionName": "alwayson-insights",
-					"displayName": "AlwaysOn Insights",
-					"shortDescription": "Sql Server AlwaysOn insights",
-					"publisher": {
-						"displayName": "matticusau",
-						"publisherId": "matticusau",
-						"publisherName": "matticusau"
-					},
-					"versions": [
-						{
-							"version": "0.2.1",
-							"lastUpdated": "04/21/2018",
-							"assetUri": "",
-							"fallbackAssetUri": "fallbackAssetUri",
-							"files": [
-								{
-									"assetType": "Microsoft.SQLOps.DownloadPage",
-									"source": "https://github.com/Matticusau/sqlops-alwayson-insights/releases/tag/0.2.1"
-								},
-								{
-									"assetType": "Microsoft.VisualStudio.Services.Icons.Default",
-									"source": "https://raw.githubusercontent.com/Matticusau/sqlops-alwayson-insights/master/src/images/icon.png"
-								},
-								{
-									"assetType": "Microsoft.VisualStudio.Services.Content.Details",
-									"source": "https://raw.githubusercontent.com/Matticusau/sqlops-alwayson-insights/master/src/README.md"
-								},
-								{
-									"assetType": "Microsoft.VisualStudio.Code.Manifest",
-									"source": "https://raw.githubusercontent.com/Matticusau/sqlops-alwayson-insights/master/src/package.json"
-								},
-								{
-									"assetType": "Microsoft.VisualStudio.Services.Content.License",
-									"source": "https://raw.githubusercontent.com/Matticusau/sqlops-alwayson-insights/master/LICENSE"
-								}
-							],
-							"properties": [
-								{
-									"key": "Microsoft.VisualStudio.Code.ExtensionDependencies",
-									"value": ""
-								},
-								{
-									"key": "Microsoft.VisualStudio.Code.Engine",
-									"value": "*"
-								},
-								{
-									"key": "Microsoft.VisualStudio.Services.Links.Source",
-									"value": "https://github.com/Matticusau/sqlops-alwayson-insights"
-								}
-							]
-						}
-					],
-					"statistics": [],
-					"flags": "preview"
-				},
-				{
-					"extensionId": "16",
-					"extensionName": "mssql-instance-insights",
-					"displayName": "MSSQL Instance Insights",
-					"shortDescription": "Sql Server Instance insights",
-					"publisher": {
-						"displayName": "matticusau",
-						"publisherId": "matticusau",
-						"publisherName": "matticusau"
-					},
-					"versions": [
-						{
-							"version": "0.2.1",
-							"lastUpdated": "04/21/2018",
-							"assetUri": "",
-							"fallbackAssetUri": "fallbackAssetUri",
-							"files": [
-								{
-									"assetType": "Microsoft.SQLOps.DownloadPage",
-									"source": "https://github.com/Matticusau/sqlops-mssql-instance-insights/releases/tag/0.2.1"
-								},
-								{
-									"assetType": "Microsoft.VisualStudio.Services.Icons.Default",
-									"source": "https://raw.githubusercontent.com/Matticusau/sqlops-mssql-instance-insights/master/src/images/icon.png"
-								},
-								{
-									"assetType": "Microsoft.VisualStudio.Services.Content.Details",
-									"source": "https://raw.githubusercontent.com/Matticusau/sqlops-mssql-instance-insights/master/src/README.md"
-								},
-								{
-									"assetType": "Microsoft.VisualStudio.Code.Manifest",
-									"source": "https://raw.githubusercontent.com/Matticusau/sqlops-mssql-instance-insights/master/src/package.json"
-								},
-								{
-									"assetType": "Microsoft.VisualStudio.Services.Content.License",
-									"source": "https://raw.githubusercontent.com/Matticusau/sqlops-mssql-instance-insights/master/LICENSE"
-								}
-							],
-							"properties": [
-								{
-									"key": "Microsoft.VisualStudio.Code.ExtensionDependencies",
-									"value": ""
-								},
-								{
-									"key": "Microsoft.VisualStudio.Code.Engine",
-									"value": "*"
-								},
-								{
-									"key": "Microsoft.VisualStudio.Services.Links.Source",
-									"value": "https://github.com/Matticusau/sqlops-mssql-instance-insight"
-								}
-							]
-						}
-					],
-					"statistics": [],
-					"flags": "preview"
-				},
-				{
-					"extensionId": "17",
-					"extensionName": "mssql-db-insights",
-					"displayName": "MSSQL Db Insights",
-					"shortDescription": "Sql Server Database insights",
-					"publisher": {
-						"displayName": "matticusau",
-						"publisherId": "matticusau",
-						"publisherName": "matticusau"
-					},
-					"versions": [
-						{
-							"version": "0.2.2",
-							"lastUpdated": "06/29/2018",
-							"assetUri": "",
-							"fallbackAssetUri": "fallbackAssetUri",
-							"files": [
-								{
-									"assetType": "Microsoft.SQLOps.DownloadPage",
-									"source": "https://github.com/Matticusau/sqlops-mssql-db-insights/releases/tag/0.2.2"
-								},
-								{
-									"assetType": "Microsoft.VisualStudio.Services.Icons.Default",
-									"source": "https://raw.githubusercontent.com/Matticusau/sqlops-mssql-db-insights/master/src/images/icon.png"
-								},
-								{
-									"assetType": "Microsoft.VisualStudio.Services.Content.Details",
-									"source": "https://raw.githubusercontent.com/Matticusau/sqlops-mssql-db-insights/master/src/README.md"
-								},
-								{
-									"assetType": "Microsoft.VisualStudio.Code.Manifest",
-									"source": "https://raw.githubusercontent.com/Matticusau/sqlops-mssql-db-insights/master/src/package.json"
-								},
-								{
-									"assetType": "Microsoft.VisualStudio.Services.Content.License",
-									"source": "https://raw.githubusercontent.com/Matticusau/sqlops-mssql-db-insights/master/LICENSE"
-								}
-							],
-							"properties": [
-								{
-									"key": "Microsoft.VisualStudio.Code.ExtensionDependencies",
-									"value": ""
-								},
-								{
-									"key": "Microsoft.VisualStudio.Code.Engine",
-									"value": "*"
-								},
-								{
-									"key": "Microsoft.VisualStudio.Services.Links.Source",
-									"value": "https://github.com/Matticusau/sqlops-mssql-db-insights"
-								}
-							]
-						}
-					],
-					"statistics": [],
-					"flags": "preview"
-				},
-				{
-					"extensionId": "18",
-					"extensionName": "profiler",
-					"displayName": "SQL Server Profiler",
-					"shortDescription": "SQL Server Profiler for Azure Data Studio",
-					"publisher": {
-						"displayName": "Microsoft",
-						"publisherId": "Microsoft",
-						"publisherName": "Microsoft"
-					},
-					"versions": [
-						{
-							"version": "0.9.0",
-							"lastUpdated": "6/27/2019",
-							"assetUri": "",
-							"fallbackAssetUri": "fallbackAssetUri",
-							"files": [
-								{
-									"assetType": "Microsoft.VisualStudio.Services.VSIXPackage",
-									"source": "https://sqlopsextensions.blob.core.windows.net/extensions/profiler/profiler-0.9.0.vsix"
-								},
-								{
-									"assetType": "Microsoft.VisualStudio.Services.Icons.Default",
-									"source": "https://raw.githubusercontent.com/Microsoft/vscode-mssql/master/images/sqlserver.png"
-								},
-								{
-									"assetType": "Microsoft.VisualStudio.Services.Content.Details",
-									"source": "https://raw.githubusercontent.com/Microsoft/azuredatastudio/master/extensions/profiler/README.md"
-								},
-								{
-									"assetType": "Microsoft.VisualStudio.Code.Manifest",
-									"source": "https://raw.githubusercontent.com/Microsoft/azuredatastudio/master/extensions/profiler/package.json"
-								},
-								{
-									"assetType": "Microsoft.VisualStudio.Services.Content.License",
-									"source": "https://raw.githubusercontent.com/Microsoft/azuredatastudio/master/LICENSE.txt"
-								}
-							],
-							"properties": [
-								{
-									"key": "Microsoft.VisualStudio.Code.ExtensionDependencies",
-									"value": "Microsoft.mssql"
-								},
-								{
-									"key": "Microsoft.VisualStudio.Code.Engine",
-									"value": ">=0.32.3"
-								},
-								{
-									"key": "Microsoft.VisualStudio.Services.Links.Source",
-									"value": "https://github.com/Microsoft/azuredatastudio"
-								}
-							]
-						}
-					],
-					"statistics": [],
-					"flags": "preview"
-				},
-				{
-					"extensionId": "19",
-					"extensionName": "sqldw-insights",
-					"displayName": "Azure SQL Data Warehouse Insights",
-					"shortDescription": "Azure SQL Data Warehouse Insights for Azure Data Studio",
-					"publisher": {
-						"displayName": "Microsoft",
-						"publisherId": "Microsoft",
-						"publisherName": "Microsoft"
-					},
-					"versions": [
-						{
-							"version": "0.0.1",
-							"lastUpdated": "5/31/2018",
-							"assetUri": "",
-							"fallbackAssetUri": "fallbackAssetUri",
-							"files": [
-								{
-									"assetType": "Microsoft.VisualStudio.Services.VSIXPackage",
-									"source": "https://sqlopsextensions.blob.core.windows.net/extensions/sqldwInsights/sql-dw-0.0.1.vsix"
-								},
-								{
-									"assetType": "Microsoft.VisualStudio.Services.Icons.Default",
-									"source": "https://raw.github.com/Microsoft/sql-data-warehouse-samples/master/samples/sqlops/MonitoringScripts/sqldw_icon.png"
-								},
-								{
-									"assetType": "Microsoft.VisualStudio.Services.Content.Details",
-									"source": "https://raw.github.com/Microsoft/sql-data-warehouse-samples/master/samples/sqlops/README.md"
-								},
-								{
-									"assetType": "Microsoft.VisualStudio.Code.Manifest",
-									"source": "https://raw.github.com/Microsoft/sql-data-warehouse-samples/master/samples/sqlops/package.json"
-								},
-								{
-									"assetType": "Microsoft.VisualStudio.Services.Content.License",
-									"source": "https://raw.githubusercontent.com/Microsoft/azuredatastudio/master/LICENSE.txt"
-								}
-							],
-							"properties": [
-								{
-									"key": "Microsoft.VisualStudio.Code.ExtensionDependencies",
-									"value": ""
-								},
-								{
-									"key": "Microsoft.VisualStudio.Code.Engine",
-									"value": "*"
-								},
-								{
-									"key": "Microsoft.VisualStudio.Services.Links.Source",
-									"value": "https://github.com/Microsoft/sql-data-warehouse-samples/tree/master/samples/sqlops/MonitoringScripts"
-								}
-							]
-						}
-					],
-					"statistics": [],
-					"flags": "preview"
-				},
-				{
-					"extensionId": "21",
-					"extensionName": "sqlops-combine-scripts",
-					"displayName": "Combine Scripts",
-					"shortDescription": "Create a single combined script from several files.",
-					"publisher": {
-						"displayName": "Bateleur IO",
-						"publisherId": "BateleurIO",
-						"publisherName": "BateleurIO"
-					},
-					"versions": [
-						{
-							"version": "2.0.1",
-							"lastUpdated": "6/7/2019",
-							"assetUri": "",
-							"fallbackAssetUri": "fallbackAssetUri",
-							"files": [
-								{
-									"assetType": "Microsoft.SQLOps.DownloadPage",
-									"source": "https://github.com/BateleurIO/azuredatastudio-combine-scripts/releases/tag/v2.0.1"
-								},
-								{
-									"assetType": "Microsoft.VisualStudio.Services.Icons.Default",
-									"source": "https://raw.githubusercontent.com/BateleurIO/azuredatastudio-combine-scripts/master/icons/main-icon.png"
-								},
-								{
-									"assetType": "Microsoft.VisualStudio.Services.Content.Details",
-									"source": "https://raw.githubusercontent.com/BateleurIO/azuredatastudio-combine-scripts/master/README.md"
-								},
-								{
-									"assetType": "Microsoft.VisualStudio.Code.Manifest",
-									"source": "https://raw.githubusercontent.com/BateleurIO/azuredatastudio-combine-scripts/master/package.json"
-								},
-								{
-									"assetType": "Microsoft.VisualStudio.Services.Content.License",
-									"source": "https://raw.githubusercontent.com/BateleurIO/azuredatastudio-combine-scripts/master/LICENSE"
-								}
-							],
-							"properties": [
-								{
-									"key": "Microsoft.VisualStudio.Code.ExtensionDependencies",
-									"value": ""
-								},
-								{
-									"key": "Microsoft.VisualStudio.Code.Engine",
-									"value": "*"
-								},
-								{
-									"key": "Microsoft.VisualStudio.Services.Links.Source",
-									"value": "https://github.com/BateleurIO/azuredatastudio-combine-scripts"
-								}
-							]
-						}
-					],
-					"statistics": [],
-					"flags": ""
-				},
-				{
-					"extensionId": "22",
-					"extensionName": "firstresponderkit",
-					"displayName": "First Responder Kit",
-					"shortDescription": "Access current versions of scripts from the First Responder Kit",
-					"publisher": {
-						"displayName": "Drew Skwiers-Koballa",
-						"publisherId": "drewsk",
-						"publisherName": "drewsk"
-					},
-					"versions": [
-						{
-							"version": "0.4.0",
-							"lastUpdated": "12/29/2018",
-							"assetUri": "",
-							"fallbackAssetUri": "fallbackAssetUri",
-							"files": [
-								{
-									"assetType": "Microsoft.SQLOps.DownloadPage",
-									"source": "https://github.com/dzsquared/sqlops-firstresponderkit/releases/tag/0.4.0"
-								},
-								{
-									"assetType": "Microsoft.VisualStudio.Services.Icons.Default",
-									"source": "https://raw.githubusercontent.com/dzsquared/sqlops-firstresponderkit/master/images/first-responder-kit-sqlops-extension.png"
-								},
-								{
-									"assetType": "Microsoft.VisualStudio.Services.Content.Details",
-									"source": "https://raw.githubusercontent.com/dzsquared/sqlops-firstresponderkit/master/README.md"
-								},
-								{
-									"assetType": "Microsoft.VisualStudio.Code.Manifest",
-									"source": "https://raw.githubusercontent.com/dzsquared/sqlops-firstresponderkit/master/package.json"
-								},
-								{
-									"assetType": "Microsoft.VisualStudio.Services.Content.License",
-									"source": "https://raw.githubusercontent.com/dzsquared/sqlops-firstresponderkit/master/LICENSE"
-								}
-							],
-							"properties": [
-								{
-									"key": "Microsoft.VisualStudio.Code.ExtensionDependencies",
-									"value": ""
-								},
-								{
-									"key": "Microsoft.VisualStudio.Services.Links.Source",
-									"value": "https://github.com/dzsquared/sqlops-firstresponderkit"
-								},
-								{
-									"key": "Microsoft.VisualStudio.Code.Engine",
-									"value": "*"
-								}
-							]
-						}
-					],
-					"statistics": [],
-					"flags": "preview"
-				},
-				{
-					"extensionId": "23",
-					"extensionName": "import",
-					"displayName": "SQL Server Import",
-					"shortDescription": "SQL Server Import for Azure Data Studio supports importing CSV or JSON files into SQL Server.",
-					"publisher": {
-						"displayName": "Microsoft",
-						"publisherId": "Microsoft",
-						"publisherName": "Microsoft"
-					},
-					"versions": [
-						{
-							"version": "0.9.0",
-							"lastUpdated": "7/8/2019",
-							"assetUri": "",
-							"fallbackAssetUri": "fallbackAssetUri",
-							"files": [
-								{
-									"assetType": "Microsoft.VisualStudio.Services.VSIXPackage",
-									"source": "https://sqlopsextensions.blob.core.windows.net/extensions/import/import-0.9.0.vsix"
-								},
-								{
-									"assetType": "Microsoft.VisualStudio.Services.Icons.Default",
-									"source": "https://raw.githubusercontent.com/Microsoft/vscode-mssql/master/images/sqlserver.png"
-								},
-								{
-									"assetType": "Microsoft.VisualStudio.Services.Content.Details",
-									"source": "https://raw.githubusercontent.com/Microsoft/azuredatastudio/master/extensions/import/README.md"
-								},
-								{
-									"assetType": "Microsoft.VisualStudio.Code.Manifest",
-									"source": "https://raw.githubusercontent.com/Microsoft/azuredatastudio/master/extensions/import/package.json"
-								},
-								{
-									"assetType": "Microsoft.VisualStudio.Services.Content.License",
-									"source": "https://raw.githubusercontent.com/Microsoft/azuredatastudio/master/extensions/import/Microsoft_SQL_Server_Import_Extension_and_Tools_Import_Flat_File_Preview.docx"
-								}
-							],
-							"properties": [
-								{
-									"key": "Microsoft.VisualStudio.Code.ExtensionDependencies",
-									"value": ""
-								},
-								{
-									"key": "Microsoft.VisualStudio.Code.Engine",
-									"value": ">=0.32.1"
-								},
-								{
-									"key": "Microsoft.VisualStudio.Services.Links.Source",
-									"value": "https://github.com/Microsoft/azuredatastudio"
-								}
-							]
-						}
-					],
-					"statistics": [],
-					"flags": "preview"
-				},
-				{
-					"extensionId": "24",
-					"extensionName": "sql-vnext",
-					"displayName": "SQL Server 2019 (Preview)",
-					"shortDescription": "Support for SQL Server 2019 features, including Create External Data wizards.",
-					"publisher": {
-						"displayName": "Microsoft",
-						"publisherId": "Microsoft",
-						"publisherName": "Microsoft"
-					},
-					"versions": [
-						{
-							"version": "0.14.1",
-							"lastUpdated": "6/25/2019",
-							"assetUri": "",
-							"fallbackAssetUri": "fallbackAssetUri",
-							"files": [
-								{
-									"assetType": "Microsoft.SQLOps.DownloadPage",
-									"source": "https://docs.microsoft.com/sql/azure-data-studio/sql-server-2019-extension"
-								},
-								{
-									"assetType": "Microsoft.VisualStudio.Services.Icons.Default",
-									"source": "https://raw.githubusercontent.com/Microsoft/vscode-mssql/master/images/sqlserver.png"
-								},
-								{
-									"assetType": "Microsoft.VisualStudio.Services.Content.Details",
-									"source": "https://go.microsoft.com/fwlink/?linkid=2097806"
-								},
-								{
-									"assetType": "Microsoft.VisualStudio.Code.Manifest",
-									"source": "https://go.microsoft.com/fwlink/?linkid=2097805"
-								},
-								{
-									"assetType": "Microsoft.VisualStudio.Services.Content.License",
-									"source": "https://go.microsoft.com/fwlink/?linkid=2097804"
-								}
-							],
-							"properties": [
-								{
-									"key": "Microsoft.VisualStudio.Code.ExtensionDependencies",
-									"value": ""
-								},
-								{
-									"key": "Microsoft.VisualStudio.Code.Engine",
-									"value": ">=0.33.1"
-								},
-								{
-									"key": "Microsoft.VisualStudio.Services.Links.Source",
-									"value": "https://docs.microsoft.com/sql/azure-data-studio/sql-server-2019-extension"
-								}
-							]
-						}
-					],
-					"statistics": [],
-					"flags": "preview"
-				},
-				{
-					"extensionId": "25",
-					"extensionName": "pastetheplan",
-					"displayName": "Paste the Plan",
-					"shortDescription": "Send XML execution plans to Paste the Plan",
-					"publisher": {
-						"displayName": "Drew Skwiers-Koballa",
-						"publisherId": "drewsk",
-						"publisherName": "drewsk"
-					},
-					"versions": [
-						{
-							"version": "0.2.0",
-							"lastUpdated": "10/21/2018",
-							"assetUri": "",
-							"fallbackAssetUri": "fallbackAssetUri",
-							"files": [
-								{
-									"assetType": "Microsoft.SQLOps.DownloadPage",
-									"source": "https://github.com/dzsquared/sqlops-pastetheplan/releases/tag/0.2.0"
-								},
-								{
-									"assetType": "Microsoft.VisualStudio.Services.Icons.Default",
-									"source": "https://raw.githubusercontent.com/dzsquared/sqlops-pastetheplan/master/images/pastetheplan-sqlops-extension.png"
-								},
-								{
-									"assetType": "Microsoft.VisualStudio.Services.Content.Details",
-									"source": "https://raw.githubusercontent.com/dzsquared/sqlops-pastetheplan/master/README.md"
-								},
-								{
-									"assetType": "Microsoft.VisualStudio.Code.Manifest",
-									"source": "https://raw.githubusercontent.com/dzsquared/sqlops-pastetheplan/master/package.json"
-								},
-								{
-									"assetType": "Microsoft.VisualStudio.Services.Content.License",
-									"source": "https://raw.githubusercontent.com/dzsquared/sqlops-pastetheplan/master/LICENSE"
-								}
-							],
-							"properties": [
-								{
-									"key": "Microsoft.VisualStudio.Code.ExtensionDependencies",
-									"value": ""
-								},
-								{
-									"key": "Microsoft.VisualStudio.Services.Links.Source",
-									"value": "https://github.com/dzsquared/sqlops-pastetheplan"
-								},
-								{
-									"key": "Microsoft.VisualStudio.Code.Engine",
-									"value": "*"
-								}
-							]
-						}
-					],
-					"statistics": [],
-					"flags": "preview"
-				},
-				{
-					"extensionId": "26",
-					"extensionName": "hcq--high-color-queries-",
-					"displayName": "HCQ (High Color Queries)",
-					"shortDescription": "Theme Pair of Dark and Light Themes for TSQL in Azure Data Studio. Dark theme uses bright colors and light theme is SSMS-esque.",
-					"publisher": {
-						"displayName": "Drew Skwiers-Koballa",
-						"publisherId": "drewsk",
-						"publisherName": "drewsk"
-					},
-					"versions": [
-						{
-							"version": "0.0.4",
-							"lastUpdated": "10/28/2018",
-							"assetUri": "",
-							"fallbackAssetUri": "fallbackAssetUri",
-							"files": [
-								{
-									"assetType": "Microsoft.SQLOps.DownloadPage",
-									"source": "https://github.com/dzsquared/high-color-queries/releases/tag/0.0.4"
-								},
-								{
-									"assetType": "Microsoft.VisualStudio.Services.Icons.Default",
-									"source": "https://raw.githubusercontent.com/dzsquared/high-color-queries/master/images/hcq_icon.png"
-								},
-								{
-									"assetType": "Microsoft.VisualStudio.Services.Content.Details",
-									"source": "https://raw.githubusercontent.com/dzsquared/high-color-queries/master/README.md"
-								},
-								{
-									"assetType": "Microsoft.VisualStudio.Code.Manifest",
-									"source": "https://raw.githubusercontent.com/dzsquared/high-color-queries/master/package.json"
-								},
-								{
-									"assetType": "Microsoft.VisualStudio.Services.Content.License",
-									"source": "https://raw.githubusercontent.com/dzsquared/high-color-queries/master/LICENSE"
-								}
-							],
-							"properties": [
-								{
-									"key": "Microsoft.VisualStudio.Code.ExtensionDependencies",
-									"value": ""
-								},
-								{
-									"key": "Microsoft.VisualStudio.Services.Links.Source",
-									"value": "https://github.com/dzsquared/high-color-queries"
-								},
-								{
-									"key": "Microsoft.VisualStudio.Code.Engine",
-									"value": "*"
-								}
-							]
-						}
-					],
-					"statistics": [],
-					"flags": "preview"
-				},
-				{
-					"extensionId": "27",
-					"extensionName": "newdatabase",
-					"displayName": "New Database",
-					"shortDescription": "Adds a 'New Database' command. Right-click on the Databases for a connection in Object Explorer, or run 'New Database' from the command palette.",
-					"publisher": {
-						"displayName": "Kevin Cunnane",
-						"publisherId": "kevcunnane",
-						"publisherName": "kevcunnane"
-					},
-					"versions": [
-						{
-							"version": "0.0.3",
-							"lastUpdated": "11/27/2018",
-							"assetUri": "",
-							"fallbackAssetUri": "fallbackAssetUri",
-							"files": [
-								{
-									"assetType": "Microsoft.SQLOps.DownloadPage",
-									"source": "https://github.com/kevcunnane/azuredatastudio-newdatabase/releases/tag/0.0.3"
-								},
-								{
-									"assetType": "Microsoft.VisualStudio.Services.Icons.Default",
-									"source": "https://raw.githubusercontent.com/kevcunnane/azuredatastudio-newdatabase/master/images/sqlserver.png"
-								},
-								{
-									"assetType": "Microsoft.VisualStudio.Services.Content.Details",
-									"source": "https://raw.githubusercontent.com/kevcunnane/azuredatastudio-newdatabase/master/README.md"
-								},
-								{
-									"assetType": "Microsoft.VisualStudio.Code.Manifest",
-									"source": "https://raw.githubusercontent.com/kevcunnane/azuredatastudio-newdatabase/master/package.json"
-								},
-								{
-									"assetType": "Microsoft.VisualStudio.Services.Content.License",
-									"source": "https://raw.githubusercontent.com/kevcunnane/azuredatastudio-newdatabase/master/LICENSE"
-								}
-							],
-							"properties": [
-								{
-									"key": "Microsoft.VisualStudio.Code.ExtensionDependencies",
-									"value": ""
-								},
-								{
-									"key": "Microsoft.VisualStudio.Services.Links.Source",
-									"value": "https://github.com/kevcunnane/azuredatastudio-newdatabase"
-								},
-								{
-									"key": "Microsoft.VisualStudio.Code.Engine",
-									"value": "*"
-								}
-							]
-						}
-					],
-					"statistics": [],
-					"flags": "preview"
-				},
-				{
-					"extensionId": "28",
-					"extensionName": "sp_executesqlToSQL",
-					"displayName": "sp_executesql to SQL",
-					"shortDescription": "Convert sp_executesql to sql",
-					"publisher": {
-						"displayName": "Pejman Nikram",
-						"publisherId": "pejmannikram",
-						"publisherName": "pejmannikram"
-					},
-					"versions": [
-						{
-							"version": "0.0.1",
-							"lastUpdated": "11/13/2018",
-							"assetUri": "",
-							"fallbackAssetUri": "fallbackAssetUri",
-							"files": [
-								{
-									"assetType": "Microsoft.SQLOps.DownloadPage",
-									"source": "https://github.com/PejmanNik/sqlops-spexecutesql-to-sql/releases/tag/0.0.1"
-								},
-								{
-									"assetType": "Microsoft.VisualStudio.Services.Icons.Default",
-									"source": "https://raw.githubusercontent.com/PejmanNik/sqlops-spexecutesql-to-sql/master/images/icon.png"
-								},
-								{
-									"assetType": "Microsoft.VisualStudio.Services.Content.Details",
-									"source": "https://raw.githubusercontent.com/PejmanNik/sqlops-spexecutesql-to-sql/master/README.md"
-								},
-								{
-									"assetType": "Microsoft.VisualStudio.Code.Manifest",
-									"source": "https://raw.githubusercontent.com/PejmanNik/sqlops-spexecutesql-to-sql/master/package.json"
-								}
-							],
-							"properties": [
-								{
-									"key": "Microsoft.VisualStudio.Code.ExtensionDependencies",
-									"value": ""
-								},
-								{
-									"key": "Microsoft.VisualStudio.Services.Links.Source",
-									"value": "https://github.com/PejmanNik/sqlops-spexecutesql-to-sql"
-								},
-								{
-									"key": "Microsoft.VisualStudio.Code.Engine",
-									"value": "*"
-								}
-							]
-						}
-					],
-					"statistics": [],
-					"flags": "preview"
-				},
-				{
-					"extensionId": "29",
-					"extensionName": "sqldm-performance-insights",
-					"displayName": "Idera SQL DM Performance Insights",
-					"shortDescription": "SQL Diagnostic Manager performance insights dashboard",
-					"publisher": {
-						"displayName": "Idera Inc",
-						"publisherId": "IDERA",
-						"publisherName": "IDERA"
-					},
-					"versions": [
-						{
-							"version": "0.4.0",
-							"lastUpdated": "12/3/2018",
-							"assetUri": "",
-							"fallbackAssetUri": "fallbackAssetUri",
-							"files": [
-								{
-									"assetType": "Microsoft.SQLOps.DownloadPage",
-									"source": "https://www.idera.com/productssolutions/freetools/sqldmperformanceinsights"
-								},
-								{
-									"assetType": "Microsoft.VisualStudio.Services.Icons.Default",
-									"source": "https://www.idera.com/AppVisor/icon.png"
-								},
-								{
-									"assetType": "Microsoft.VisualStudio.Services.Content.Details",
-									"source": "https://www.idera.com/AppVisor/README.md"
-								},
-								{
-									"assetType": "Microsoft.VisualStudio.Code.Manifest",
-									"source": "https://www.idera.com/AppVisor/package.json"
-								},
-								{
-									"assetType": "Microsoft.VisualStudio.Services.Content.License",
-									"source": "https://www.idera.com/AppVisor/license.rtf"
-								}
-							],
-							"properties": [
-								{
-									"key": "Microsoft.VisualStudio.Code.ExtensionDependencies",
-									"value": ""
-								},
-								{
-									"key": "Microsoft.VisualStudio.Code.Engine",
-									"value": "*"
-								},
-								{
-									"key": "Microsoft.VisualStudio.Services.Links.Source",
-									"value": "https://www.idera.com/"
-								}
-							]
-						}
-					],
-					"statistics": [],
-					"flags": "preview"
-				},
-				{
-					"extensionId": "30",
-					"extensionName": "sqlops-theme-onedark",
-					"displayName": "Atom One Dark Theme",
-					"shortDescription": "Azure Data Studio Theme based on Atom's One Dark theme",
-					"publisher": {
-						"displayName": "Michael Wolfenden",
-						"publisherId": "michael-wolfenden",
-						"publisherName": "michael-wolfenden"
-					},
-					"versions": [
-						{
-							"version": "1.0.0",
-							"lastUpdated": "01/11/2019",
-							"assetUri": "",
-							"fallbackAssetUri": "fallbackAssetUri",
-							"files": [
-								{
-									"assetType": "Microsoft.SQLOps.DownloadPage",
-									"source": "https://github.com/michael-wolfenden/sqlops-theme-onedark/releases/tag/v1.0.0"
-								},
-								{
-									"assetType": "Microsoft.VisualStudio.Services.Icons.Default",
-									"source": "https://raw.githubusercontent.com/michael-wolfenden/sqlops-theme-onedark/master/assets/logo.png"
-								},
-								{
-									"assetType": "Microsoft.VisualStudio.Services.Content.Details",
-									"source": "https://raw.githubusercontent.com/michael-wolfenden/sqlops-theme-onedark/master/README.md"
-								},
-								{
-									"assetType": "Microsoft.VisualStudio.Code.Manifest",
-									"source": "https://raw.githubusercontent.com/michael-wolfenden/sqlops-theme-onedark/master/package.json"
-								},
-								{
-									"assetType": "Microsoft.VisualStudio.Services.Content.License",
-									"source": "https://raw.githubusercontent.com/michael-wolfenden/sqlops-theme-onedark/master/LICENSE.md"
-								}
-							],
-							"properties": [
-								{
-									"key": "Microsoft.VisualStudio.Code.ExtensionDependencies",
-									"value": ""
-								},
-								{
-									"key": "Microsoft.VisualStudio.Services.Links.Source",
-									"value": "https://github.com/michael-wolfenden/sqlops-theme-onedark"
-								},
-								{
-									"key": "Microsoft.VisualStudio.Code.Engine",
-									"value": "*"
-								}
-							]
-						}
-					],
-					"statistics": [],
-					"flags": "preview"
-				},
-				{
-					"extensionId": "31",
-					"extensionName": "poor-sql-formatter",
-					"displayName": "Poor SQL Formatter",
-					"shortDescription": "T-SQL Formatter & Beautifier.",
-					"publisher": {
-						"displayName": "WSR Publishing, Inc.",
-						"publisherId": "WSRPublishing",
-						"publisherName": "WSRPublishing"
-					},
-					"versions": [
-						{
-							"version": "0.1.0",
-							"lastUpdated": "01/23/2019",
-							"assetUri": "",
-							"fallbackAssetUri": "fallbackAssetUri",
-							"files": [
-								{
-									"assetType": "Microsoft.SQLOps.DownloadPage",
-									"source": "https://github.com/wsr-publishing/azure-poor-formatter/releases/tag/v0.1.0"
-								},
-								{
-									"assetType": "Microsoft.VisualStudio.Services.Content.Details",
-									"source": "https://raw.githubusercontent.com/wsr-publishing/azure-poor-formatter/master/README.md"
-								},
-								{
-									"assetType": "Microsoft.VisualStudio.Code.Manifest",
-									"source": "https://raw.githubusercontent.com/wsr-publishing/azure-poor-formatter/master/package.json"
-								},
-								{
-									"assetType": "Microsoft.VisualStudio.Services.Content.License",
-									"source": "https://raw.githubusercontent.com/wsr-publishing/azure-poor-formatter/master/LICENSE"
-								}
-							],
-							"properties": [
-								{
-									"key": "Microsoft.VisualStudio.Code.ExtensionDependencies",
-									"value": ""
-								},
-								{
-									"key": "Microsoft.VisualStudio.Services.Links.Source",
-									"value": "https://github.com/wsr-publishing/azure-poor-formatter"
-								},
-								{
-									"key": "Microsoft.VisualStudio.Code.Engine",
-									"value": "*"
-								}
-							]
-						}
-					],
-					"statistics": [],
-					"flags": "preview"
-				},
-				{
-					"extensionId": "32",
-					"extensionName": "admin-pack",
-					"displayName": "Admin Pack for SQL Server",
-					"shortDescription": "Admin Pack for SQL Server is a collection of popular database administration extensions to help you manage SQL Server.",
-					"publisher": {
-						"displayName": "Microsoft",
-						"publisherId": "Microsoft",
-						"publisherName": "Microsoft"
-					},
-					"versions": [
-						{
-							"version": "0.0.2",
-							"lastUpdated": "3/15/2019",
-							"assetUri": "",
-							"fallbackAssetUri": "fallbackAssetUri",
-							"files": [
-								{
-									"assetType": "Microsoft.VisualStudio.Services.VSIXPackage",
-									"source": "https://sqlopsextensions.blob.core.windows.net/extensions/admin-pack/admin-pack-0.0.2.vsix"
-								},
-								{
-									"assetType": "Microsoft.VisualStudio.Services.Icons.Default",
-									"source": "https://raw.githubusercontent.com/Microsoft/vscode-mssql/master/images/sqlserver.png"
-								},
-								{
-									"assetType": "Microsoft.VisualStudio.Services.Content.Details",
-									"source": "https://raw.githubusercontent.com/Microsoft/azuredatastudio/master/extensions/admin-pack/README.md"
-								},
-								{
-									"assetType": "Microsoft.VisualStudio.Code.Manifest",
-									"source": "https://raw.githubusercontent.com/Microsoft/azuredatastudio/master/extensions/admin-pack/package.json"
-								},
-								{
-									"assetType": "Microsoft.VisualStudio.Services.Content.License",
-									"source": "https://raw.githubusercontent.com/Microsoft/azuredatastudio/master/LICENSE.txt"
-								}
-							],
-							"properties": [
-								{
-									"key": "Microsoft.VisualStudio.Code.ExtensionDependencies",
-									"value": ""
-								},
-								{
-									"key": "Microsoft.VisualStudio.Code.ExtensionPack",
-									"value": "Microsoft.agent,Microsoft.profiler,Microsoft.import,Microsoft.dacpac"
-								},
-								{
-									"key": "Microsoft.VisualStudio.Code.Engine",
-									"value": "*"
-								},
-								{
-									"key": "Microsoft.VisualStudio.Services.Links.Source",
-									"value": "https://github.com/Microsoft/azuredatastudio"
-								}
-							]
-						}
-					],
-					"statistics": [],
-					"flags": "preview"
-				},
-				{
-					"extensionId": "33",
-					"extensionName": "dacpac",
-					"displayName": "SQL Server Dacpac",
-					"shortDescription": "Manage data-tier applications",
-					"publisher": {
-						"displayName": "Microsoft",
-						"publisherId": "Microsoft",
-						"publisherName": "Microsoft"
-					},
-					"versions": [
-						{
-							"version": "0.4.0",
-							"lastUpdated": "7/8/2019",
-							"assetUri": "",
-							"fallbackAssetUri": "fallbackAssetUri",
-							"files": [
-								{
-									"assetType": "Microsoft.VisualStudio.Services.VSIXPackage",
-									"source": "https://sqlopsextensions.blob.core.windows.net/extensions/dacpac/dacpac-0.4.0.vsix"
-								},
-								{
-									"assetType": "Microsoft.VisualStudio.Services.Icons.Default",
-									"source": "https://raw.githubusercontent.com/Microsoft/vscode-mssql/master/images/sqlserver.png"
-								},
-								{
-									"assetType": "Microsoft.VisualStudio.Services.Content.Details",
-									"source": "https://raw.githubusercontent.com/Microsoft/azuredatastudio/master/extensions/dacpac/README.md"
-								},
-								{
-									"assetType": "Microsoft.VisualStudio.Code.Manifest",
-									"source": "https://raw.githubusercontent.com/Microsoft/azuredatastudio/master/extensions/dacpac/package.json"
-								},
-								{
-									"assetType": "Microsoft.VisualStudio.Services.Content.License",
-									"source": "https://raw.githubusercontent.com/Microsoft/azuredatastudio/master/LICENSE.txt"
-								}
-							],
-							"properties": [
-								{
-									"key": "Microsoft.VisualStudio.Code.ExtensionDependencies",
-									"value": ""
-								},
-								{
-									"key": "Microsoft.VisualStudio.Code.Engine",
-									"value": ">=0.32.1"
-								},
-								{
-									"key": "Microsoft.VisualStudio.Services.Links.Source",
-									"value": "https://github.com/Microsoft/azuredatastudio"
-								}
-							]
-						}
-					],
-					"statistics": [],
-					"flags": "preview"
-				},
-				{
-					"extensionId": "34",
-					"extensionName": "azuredatastudio-postgresql",
-					"displayName": "PostgreSQL",
-					"shortDescription": "PostgreSQL extension for Azure Data Studio",
-					"publisher": {
-						"displayName": "Microsoft",
-						"publisherId": "Microsoft",
-						"publisherName": "Microsoft"
-					},
-					"versions": [
-						{
-							"version": "0.2.1",
-							"lastUpdated": "7/8/2019",
-							"assetUri": "",
-							"fallbackAssetUri": "fallbackAssetUri",
-							"files": [
-								{
-									"assetType": "Microsoft.VisualStudio.Services.VSIXPackage",
-									"source": "https://sqlopsextensions.blob.core.windows.net/extensions/postgresql/azuredatastudio-postgresql-0.2.1.vsix"
-								},
-								{
-									"assetType": "Microsoft.VisualStudio.Services.Icons.Default",
-									"source": "https://raw.githubusercontent.com/Microsoft/azuredatastudio-postgresql/master/images/extension-icon.png"
-								},
-								{
-									"assetType": "Microsoft.VisualStudio.Services.Content.Details",
-									"source": "https://raw.githubusercontent.com/Microsoft/azuredatastudio-postgresql/master/README.md"
-								},
-								{
-									"assetType": "Microsoft.VisualStudio.Code.Manifest",
-									"source": "https://raw.githubusercontent.com/Microsoft/azuredatastudio-postgresql/master/package.json"
-								},
-								{
-									"assetType": "Microsoft.VisualStudio.Services.Content.License",
-									"source": "https://raw.githubusercontent.com/Microsoft/azuredatastudio-postgresql/master/LICENSE"
-								}
-							],
-							"properties": [
-								{
-									"key": "Microsoft.VisualStudio.Code.ExtensionDependencies",
-									"value": ""
-								},
-								{
-									"key": "Microsoft.VisualStudio.Code.Engine",
-									"value": ">=0.32.1"
-								},
-								{
-									"key": "Microsoft.AzDataEngine",
-									"value": ">=1.8.0"
-								},
-								{
-									"key": "Microsoft.VisualStudio.Services.Links.Source",
-									"value": "https://github.com/Microsoft/azuredatastudio-postgresql/"
-								}
-							]
-						}
-					],
-					"statistics": [],
-					"flags": "preview"
-				},
-				{
-					"extensionId": "35",
-					"extensionName": "powershell",
-					"displayName": "PowerShell",
-					"shortDescription": "Develop PowerShell scripts in Azure Data Studio",
-					"publisher": {
-						"displayName": "Microsoft",
-						"publisherId": "Microsoft",
-						"publisherName": "Microsoft"
-					},
-					"versions": [
-						{
-							"version": "2019.5.0",
-							"lastUpdated": "6/19/2019",
-							"assetUri": "",
-							"fallbackAssetUri": "fallbackAssetUri",
-							"files": [
-								{
-									"assetType": "Microsoft.VisualStudio.Services.VSIXPackage",
-									"source": "https://sqlopsextensions.blob.core.windows.net/extensions/powershell/ms-vscode.PowerShell-2019.5.0.vsix"
-								},
-								{
-									"assetType": "Microsoft.VisualStudio.Services.Icons.Default",
-									"source": "https://raw.githubusercontent.com/PowerShell/vscode-powershell/master/images/PowerShell_icon.png"
-								},
-								{
-									"assetType": "Microsoft.VisualStudio.Services.Content.Details",
-									"source": "https://raw.githubusercontent.com/PowerShell/vscode-powershell/master/docs/azure_data_studio/README_FOR_MARKETPLACE.md"
-								},
-								{
-									"assetType": "Microsoft.VisualStudio.Code.Manifest",
-									"source": "https://raw.githubusercontent.com/PowerShell/vscode-powershell/master/package.json"
-								},
-								{
-									"assetType": "Microsoft.VisualStudio.Services.Content.License",
-									"source": "https://raw.githubusercontent.com/PowerShell/vscode-powershell/master/LICENSE.txt"
-								}
-							],
-							"properties": [
-								{
-									"key": "Microsoft.VisualStudio.Code.ExtensionDependencies",
-									"value": ""
-								},
-								{
-									"key": "Microsoft.VisualStudio.Code.Engine",
-									"value": ">=0.32.1"
-								},
-								{
-									"key": "Microsoft.VisualStudio.Services.Links.Source",
-									"value": "https://github.com/PowerShell/vscode-powershell/"
-								}
-							]
-						}
-					],
-					"statistics": [],
-					"flags": "preview"
-				},
-				{
-					"extensionId": "36",
-					"extensionName": "palenight-theme-dataazurestudio-version",
-					"displayName": "Palenight Theme",
-					"shortDescription": "Palenight Theme - Azure Data Studio Version Theme (based on vscode version)",
-					"publisher": {
-						"displayName": "JoseRocha",
-						"publisherId": "JoseRocha",
-						"publisherName": "JoseRocha"
-					},
-					"versions": [
-						{
-							"version": "0.0.2",
-							"lastUpdated": "04/06/2019",
-							"assetUri": "",
-							"fallbackAssetUri": "fallbackAssetUri",
-							"files": [
-								{
-									"assetType": "Microsoft.SQLOps.DownloadPage",
-									"source": "https://github.com/joserocha/azdatastudio-material-palenight-theme/releases/tag/0.0.2"
-								},
-								{
-									"assetType": "Microsoft.VisualStudio.Services.Links.Source",
-									"source": "https://github.com/joserocha/azdatastudio-material-palenight-theme/"
-								},
-								{
-									"assetType": "Microsoft.VisualStudio.Services.Icons.Default",
-									"source": "https://raw.githubusercontent.com/joserocha/azdatastudio-material-palenight-theme/master/icon.png"
-								},
-								{
-									"assetType": "Microsoft.VisualStudio.Services.Content.Details",
-									"source": "https://raw.githubusercontent.com/joserocha/azdatastudio-material-palenight-theme/master/README.md"
-								},
-								{
-									"assetType": "Microsoft.VisualStudio.Code.Manifest",
-									"source": "https://raw.githubusercontent.com/joserocha/azdatastudio-material-palenight-theme/master/package.json"
-								},
-								{
-									"assetType": "Microsoft.VisualStudio.Services.Content.License",
-									"source": "https://raw.githubusercontent.com/joserocha/azdatastudio-material-palenight-theme/master/License.txt"
-								}
-							],
-							"properties": [
-								{
-									"key": "Microsoft.VisualStudio.Code.ExtensionDependencies",
-									"value": ""
-								},
-								{
-									"key": "Microsoft.VisualStudio.Code.Engine",
-									"value": "*"
-								}
-							]
-						}
-					],
-					"statistics": [],
-					"flags": "preview"
-				},
-				{
-					"extensionId": "37",
-					"extensionName": "schema-compare",
-					"displayName": "SQL Server Schema Compare",
-					"shortDescription": "Schema Compare tool for dacpac and databases",
-					"publisher": {
-						"displayName": "Microsoft",
-						"publisherId": "Microsoft",
-						"publisherName": "Microsoft"
-					},
-					"versions": [
-						{
-							"version": "0.4.0",
-							"lastUpdated": "6/26/2019",
-							"assetUri": "",
-							"fallbackAssetUri": "fallbackAssetUri",
-							"files": [
-								{
-									"assetType": "Microsoft.VisualStudio.Services.VSIXPackage",
-									"source": "https://sqlopsextensions.blob.core.windows.net/extensions/schema-compare/schema-compare-0.4.0.vsix"
-								},
-								{
-									"assetType": "Microsoft.VisualStudio.Services.Icons.Default",
-									"source": "https://raw.githubusercontent.com/Microsoft/vscode-mssql/master/images/sqlserver.png"
-								},
-								{
-									"assetType": "Microsoft.VisualStudio.Services.Content.Details",
-									"source": "https://raw.githubusercontent.com/Microsoft/azuredatastudio/master/extensions/schema-compare/README.md"
-								},
-								{
-									"assetType": "Microsoft.VisualStudio.Code.Manifest",
-									"source": "https://raw.githubusercontent.com/Microsoft/azuredatastudio/master/extensions/schema-compare/package.json"
-								},
-								{
-									"assetType": "Microsoft.VisualStudio.Services.Content.License",
-									"source": "https://raw.githubusercontent.com/Microsoft/azuredatastudio/master/LICENSE.txt"
-								}
-							],
-							"properties": [
-								{
-									"key": "Microsoft.VisualStudio.Code.ExtensionDependencies",
-									"value": ""
-								},
-								{
-									"key": "Microsoft.VisualStudio.Code.Engine",
-									"value": ">=0.32.1"
-								},
-								{
-									"key": "Microsoft.AzDataEngine",
-									"value": ">=1.9.0"
-								},
-								{
-									"key": "Microsoft.VisualStudio.Services.Links.Source",
-									"value": "https://github.com/Microsoft/azuredatastudio"
-								}
-							]
-						}
-					],
-					"statistics": [],
-					"flags": "preview"
-				},
-				{
-					"extensionId": "38",
-					"extensionName": "azdata-sanddance",
-					"displayName": "SandDance for Azure Data Studio",
-					"shortDescription": "Visually explore, understand, and present your data.",
-					"publisher": {
-						"displayName": "msrvida",
-						"publisherId": "msrvida",
-						"publisherName": "msrvida"
-					},
-					"versions": [
-						{
-							"version": "1.3.0",
-							"lastUpdated": "7/24/2019",
-							"assetUri": "",
-							"fallbackAssetUri": "fallbackAssetUri",
-							"files": [
-								{
-									"assetType": "Microsoft.VisualStudio.Services.VSIXPackage",
-									"source": "https://sqlopsextensions.blob.core.windows.net/extensions/sanddance/azdata-sanddance-1.3.0.vsix"
-								},
-								{
-									"assetType": "Microsoft.VisualStudio.Services.Icons.Default",
-									"source": "https://raw.githubusercontent.com/Microsoft/SandDance/master/packages/azdata-sanddance/sanddance-logo.png"
-								},
-								{
-									"assetType": "Microsoft.VisualStudio.Services.Content.Details",
-									"source": "https://raw.githubusercontent.com/Microsoft/SandDance/master/packages/azdata-sanddance/README.md"
-								},
-								{
-									"assetType": "Microsoft.VisualStudio.Code.Manifest",
-									"source": "https://raw.githubusercontent.com/Microsoft/SandDance/master/packages/azdata-sanddance/package.json"
-								},
-								{
-									"assetType": "Microsoft.VisualStudio.Services.Content.License",
-									"source": "https://raw.githubusercontent.com/Microsoft/azuredatastudio/master/LICENSE.txt"
-								}
-							],
-							"properties": [
-								{
-									"key": "Microsoft.VisualStudio.Code.ExtensionDependencies",
-									"value": ""
-								},
-								{
-									"key": "Microsoft.VisualStudio.Code.Engine",
-									"value": ">=0.32.1"
-								},
-								{
-									"key": "Microsoft.VisualStudio.Services.Links.Source",
-									"value": "https://github.com/Microsoft/SandDance"
-								}
-							]
-						}
-					],
-					"statistics": [],
-					"flags": "preview"
-				},
-				{
-					"extensionId": "39",
-					"extensionName": "managed-instance-dashboard",
-					"displayName": "Managed Instance Dashboard",
-					"shortDescription": "Managed Instance Dashboard",
-					"publisher": {
-						"displayName": "Microsoft",
-						"publisherId": "Microsoft",
-						"publisherName": "Microsoft"
-					},
-					"versions": [
-						{
-							"version": "0.3.7",
-							"lastUpdated": "7/3/2019",
-							"assetUri": "",
-							"fallbackAssetUri": "fallbackAssetUri",
-							"files": [
-								{
-									"assetType": "Microsoft.VisualStudio.Services.VSIXPackage",
-									"source": "https://sqlopsextensions.blob.core.windows.net/extensions/managed-instance-dashboard/managed-instance-dashboard-0.3.7.vsix"
-								},
-								{
-									"assetType": "Microsoft.VisualStudio.Services.Icons.Default",
-									"source": "https://raw.githubusercontent.com/JocaPC/AzureDataStudio-Managed-Instance/master/images/ManagedInstanceLogo.png"
-								},
-								{
-									"assetType": "Microsoft.VisualStudio.Services.Content.Details",
-									"source": "https://raw.githubusercontent.com/JocaPC/AzureDataStudio-Managed-Instance/master/README.md"
-								},
-								{
-									"assetType": "Microsoft.VisualStudio.Code.Manifest",
-									"source": "https://raw.githubusercontent.com/JocaPC/AzureDataStudio-Managed-Instance/master/package.json"
-								},
-								{
-									"assetType": "Microsoft.VisualStudio.Services.Content.License",
-									"source": "https://raw.githubusercontent.com/Microsoft/azuredatastudio/master/LICENSE.txt"
-								}
-							],
-							"properties": [
-								{
-									"key": "Microsoft.VisualStudio.Code.ExtensionDependencies",
-									"value": ""
-								},
-								{
-									"key": "Microsoft.VisualStudio.Code.Engine",
-									"value": ">=0.32.1"
-								},
-								{
-									"key": "Microsoft.VisualStudio.Services.Links.Source",
-									"value": "https://github.com/JocaPC/AzureDataStudio-Managed-Instance"
-								}
-							]
-						}
-					],
-					"statistics": [],
-					"flags": "preview"
-				},
-				{
-					"extensionId": "40",
-					"extensionName": "cms",
-					"displayName": "Central Management Servers",
-					"shortDescription": "Central Management Servers",
-					"publisher": {
-						"displayName": "Microsoft",
-						"publisherId": "Microsoft",
-						"publisherName": "Microsoft"
-					},
-					"versions": [
-						{
-							"version": "0.3.0",
-							"lastUpdated": "7/8/2019",
-							"assetUri": "",
-							"fallbackAssetUri": "fallbackAssetUri",
-							"files": [
-								{
-									"assetType": "Microsoft.VisualStudio.Services.VSIXPackage",
-									"source": "https://sqlopsextensions.blob.core.windows.net/extensions/cms/cms-0.3.0.vsix"
-								},
-								{
-									"assetType": "Microsoft.VisualStudio.Services.Icons.Default",
-									"source": "https://raw.githubusercontent.com/Microsoft/vscode-mssql/master/images/sqlserver.png"
-								},
-								{
-									"assetType": "Microsoft.VisualStudio.Services.Content.Details",
-									"source": "https://raw.githubusercontent.com/Microsoft/azuredatastudio/master/extensions/cms/README.md"
-								},
-								{
-									"assetType": "Microsoft.VisualStudio.Code.Manifest",
-									"source": "https://raw.githubusercontent.com/Microsoft/azuredatastudio/master/extensions/cms/package.json"
-								},
-								{
-									"assetType": "Microsoft.VisualStudio.Services.Content.License",
-									"source": "https://raw.githubusercontent.com/Microsoft/azuredatastudio/master/LICENSE.txt"
-								}
-							],
-							"properties": [
-								{
-									"key": "Microsoft.VisualStudio.Code.ExtensionDependencies",
-									"value": ""
-								},
-								{
-									"key": "Microsoft.VisualStudio.Code.Engine",
-									"value": ">=0.32.1"
-								},
-								{
-									"key": "Microsoft.AzDataEngine",
-									"value": ">=1.8.0"
-								},
-								{
-									"key": "Microsoft.VisualStudio.Services.Links.Source",
-									"value": "https://github.com/Microsoft/azuredatastudio"
-								}
-							]
-						}
-					],
-					"statistics": [],
-					"flags": "preview"
-				},
-				{
-					"extensionId": "41",
-					"extensionName": "admin-tool-ext-win",
-					"displayName": "Database Administration Tool Extensions for Windows",
-					"shortDescription": "Provides additional Windows-specific functionality to Azure Data Studio",
-					"publisher": {
-						"displayName": "Microsoft",
-						"publisherId": "Microsoft",
-						"publisherName": "Microsoft"
-					},
-					"versions": [
-						{
-							"version": "0.0.1",
-							"lastUpdated": "5/31/2019",
-							"assetUri": "",
-							"fallbackAssetUri": "fallbackAssetUri",
-							"files": [
-								{
-									"assetType": "Microsoft.VisualStudio.Services.VSIXPackage",
-									"source": "https://sqlopsextensions.blob.core.windows.net/extensions/admin-tool-ext-win/admin-tool-ext-win-0.0.1.vsix"
-								},
-								{
-									"assetType": "Microsoft.VisualStudio.Services.Icons.Default",
-									"source": "https://raw.githubusercontent.com/Microsoft/vscode-mssql/master/images/sqlserver.png"
-								},
-								{
-									"assetType": "Microsoft.VisualStudio.Services.Content.Details",
-									"source": "https://raw.githubusercontent.com/microsoft/azuredatastudio/master/extensions/admin-tool-ext-win/README.md"
-								},
-								{
-									"assetType": "Microsoft.VisualStudio.Code.Manifest",
-									"source": "https://raw.githubusercontent.com/microsoft/azuredatastudio/master/extensions/admin-tool-ext-win/package.json"
-								},
-								{
-									"assetType": "Microsoft.VisualStudio.Services.Content.License",
-									"source": "https://raw.githubusercontent.com/Microsoft/azuredatastudio/master/LICENSE.txt"
-								}
-							],
-							"properties": [
-								{
-									"key": "Microsoft.VisualStudio.Code.ExtensionDependencies",
-									"value": ""
-								},
-								{
-									"key": "Microsoft.VisualStudio.Code.Engine",
-									"value": ">=1.30.1"
-								},
-								{
-									"key": "Microsoft.AzDataEngine",
-									"value": ">=1.8.0"
-								},
-								{
-									"key": "Microsoft.VisualStudio.Services.Links.Source",
-									"value": "https://github.com/Microsoft/azuredatastudio"
-								}
-							]
-						}
-					],
-					"statistics": [],
-					"flags": "preview"
-				},
-				{
-					"extensionId": "42",
-					"extensionName": "ads-language-pack-de",
-					"displayName": "German Language Pack for Azure Data Studio",
-					"shortDescription": "Language pack extension for German",
-					"publisher": {
-						"displayName": "Microsoft",
-						"publisherId": "Microsoft",
-						"publisherName": "Microsoft"
-					},
-					"versions": [
-						{
-							"version": "1.9.0",
-							"lastUpdated": "6/24/2019",
-							"assetUri": "",
-							"fallbackAssetUri": "fallbackAssetUri",
-							"files": [
-								{
-									"assetType": "Microsoft.VisualStudio.Services.VSIXPackage",
-									"source": "https://sqlopsextensions.blob.core.windows.net/extensions/langpacks/1.9.0/ads-language-pack-de-1.9.0.vsix"
-								},
-								{
-									"assetType": "Microsoft.VisualStudio.Services.Icons.Default",
-									"source": "https://raw.githubusercontent.com/microsoft/azuredatastudio/master/i18n/language-pack-de/languagepack.png"
-								},
-								{
-									"assetType": "Microsoft.VisualStudio.Services.Content.Details",
-									"source": "https://raw.githubusercontent.com/microsoft/azuredatastudio/master/i18n/language-pack-de/README.md"
-								},
-								{
-									"assetType": "Microsoft.VisualStudio.Code.Manifest",
-									"source": "https://raw.githubusercontent.com/microsoft/azuredatastudio/master/i18n/language-pack-de/package.json"
-								},
-								{
-									"assetType": "Microsoft.VisualStudio.Services.Content.License",
-									"source": "https://raw.githubusercontent.com/Microsoft/azuredatastudio/master/LICENSE.txt"
-								}
-							],
-							"properties": [
-								{
-									"key": "Microsoft.VisualStudio.Code.ExtensionDependencies",
-									"value": ""
-								},
-								{
-									"key": "Microsoft.VisualStudio.Code.Engine",
-									"value": ">=1.30.1"
-								},
-								{
-									"key": "Microsoft.AzDataEngine",
-									"value": ">=1.9.0"
-								},
-								{
-									"key": "Microsoft.VisualStudio.Services.Links.Source",
-									"value": "https://github.com/Microsoft/azuredatastudio"
-								},
-								{
-									"key": "Microsoft.VisualStudio.Code.LocalizedLanguages",
-									"value": "de"
-								}
-							]
-						}
-					],
-					"statistics": [],
-					"flags": "preview"
-				},
-				{
-					"extensionId": "43",
-					"extensionName": "ads-language-pack-es",
-					"displayName": "Spanish Language Pack for Azure Data Studio",
-					"shortDescription": "Language pack extension for Spanish",
-					"publisher": {
-						"displayName": "Microsoft",
-						"publisherId": "Microsoft",
-						"publisherName": "Microsoft"
-					},
-					"versions": [
-						{
-							"version": "1.9.0",
-							"lastUpdated": "6/24/2019",
-							"assetUri": "",
-							"fallbackAssetUri": "fallbackAssetUri",
-							"files": [
-								{
-									"assetType": "Microsoft.VisualStudio.Services.VSIXPackage",
-									"source": "https://sqlopsextensions.blob.core.windows.net/extensions/langpacks/1.9.0/ads-language-pack-es-1.9.0.vsix"
-								},
-								{
-									"assetType": "Microsoft.VisualStudio.Services.Icons.Default",
-									"source": "https://raw.githubusercontent.com/microsoft/azuredatastudio/master/i18n/language-pack-es/languagepack.png"
-								},
-								{
-									"assetType": "Microsoft.VisualStudio.Services.Content.Details",
-									"source": "https://raw.githubusercontent.com/microsoft/azuredatastudio/master/i18n/language-pack-es/README.md"
-								},
-								{
-									"assetType": "Microsoft.VisualStudio.Code.Manifest",
-									"source": "https://raw.githubusercontent.com/microsoft/azuredatastudio/master/i18n/language-pack-es/package.json"
-								},
-								{
-									"assetType": "Microsoft.VisualStudio.Services.Content.License",
-									"source": "https://raw.githubusercontent.com/Microsoft/azuredatastudio/master/LICENSE.txt"
-								}
-							],
-							"properties": [
-								{
-									"key": "Microsoft.VisualStudio.Code.ExtensionDependencies",
-									"value": ""
-								},
-								{
-									"key": "Microsoft.VisualStudio.Code.Engine",
-									"value": ">=1.30.1"
-								},
-								{
-									"key": "Microsoft.AzDataEngine",
-									"value": ">=1.9.0"
-								},
-								{
-									"key": "Microsoft.VisualStudio.Services.Links.Source",
-									"value": "https://github.com/Microsoft/azuredatastudio"
-								},
-								{
-									"key": "Microsoft.VisualStudio.Code.LocalizedLanguages",
-									"value": "es"
-								}
-							]
-						}
-					],
-					"statistics": [],
-					"flags": "preview"
-				},
-				{
-					"extensionId": "44",
-					"extensionName": "ads-language-pack-fr",
-					"displayName": "French Language Pack for Azure Data Studio",
-					"shortDescription": "Language pack extension for French",
-					"publisher": {
-						"displayName": "Microsoft",
-						"publisherId": "Microsoft",
-						"publisherName": "Microsoft"
-					},
-					"versions": [
-						{
-							"version": "1.9.0",
-							"lastUpdated": "6/24/2019",
-							"assetUri": "",
-							"fallbackAssetUri": "fallbackAssetUri",
-							"files": [
-								{
-									"assetType": "Microsoft.VisualStudio.Services.VSIXPackage",
-									"source": "https://sqlopsextensions.blob.core.windows.net/extensions/langpacks/1.9.0/ads-language-pack-fr-1.9.0.vsix"
-								},
-								{
-									"assetType": "Microsoft.VisualStudio.Services.Icons.Default",
-									"source": "https://raw.githubusercontent.com/microsoft/azuredatastudio/master/i18n/language-pack-fr/languagepack.png"
-								},
-								{
-									"assetType": "Microsoft.VisualStudio.Services.Content.Details",
-									"source": "https://raw.githubusercontent.com/microsoft/azuredatastudio/master/i18n/language-pack-fr/README.md"
-								},
-								{
-									"assetType": "Microsoft.VisualStudio.Code.Manifest",
-									"source": "https://raw.githubusercontent.com/microsoft/azuredatastudio/master/i18n/language-pack-fr/package.json"
-								},
-								{
-									"assetType": "Microsoft.VisualStudio.Services.Content.License",
-									"source": "https://raw.githubusercontent.com/Microsoft/azuredatastudio/master/LICENSE.txt"
-								}
-							],
-							"properties": [
-								{
-									"key": "Microsoft.VisualStudio.Code.ExtensionDependencies",
-									"value": ""
-								},
-								{
-									"key": "Microsoft.VisualStudio.Code.Engine",
-									"value": ">=1.30.1"
-								},
-								{
-									"key": "Microsoft.AzDataEngine",
-									"value": ">=1.9.0"
-								},
-								{
-									"key": "Microsoft.VisualStudio.Services.Links.Source",
-									"value": "https://github.com/Microsoft/azuredatastudio"
-								},
-								{
-									"key": "Microsoft.VisualStudio.Code.LocalizedLanguages",
-									"value": "fr"
-								}
-							]
-						}
-					],
-					"statistics": [],
-					"flags": "preview"
-				},
-				{
-					"extensionId": "45",
-					"extensionName": "ads-language-pack-it",
-					"displayName": "Italian Language Pack for Azure Data Studio",
-					"shortDescription": "Language pack extension for Italian",
-					"publisher": {
-						"displayName": "Microsoft",
-						"publisherId": "Microsoft",
-						"publisherName": "Microsoft"
-					},
-					"versions": [
-						{
-							"version": "1.9.0",
-							"lastUpdated": "6/24/2019",
-							"assetUri": "",
-							"fallbackAssetUri": "fallbackAssetUri",
-							"files": [
-								{
-									"assetType": "Microsoft.VisualStudio.Services.VSIXPackage",
-									"source": "https://sqlopsextensions.blob.core.windows.net/extensions/langpacks/1.9.0/ads-language-pack-it-1.9.0.vsix"
-								},
-								{
-									"assetType": "Microsoft.VisualStudio.Services.Icons.Default",
-									"source": "https://raw.githubusercontent.com/microsoft/azuredatastudio/master/i18n/language-pack-it/languagepack.png"
-								},
-								{
-									"assetType": "Microsoft.VisualStudio.Services.Content.Details",
-									"source": "https://raw.githubusercontent.com/microsoft/azuredatastudio/master/i18n/language-pack-it/README.md"
-								},
-								{
-									"assetType": "Microsoft.VisualStudio.Code.Manifest",
-									"source": "https://raw.githubusercontent.com/microsoft/azuredatastudio/master/i18n/language-pack-it/package.json"
-								},
-								{
-									"assetType": "Microsoft.VisualStudio.Services.Content.License",
-									"source": "https://raw.githubusercontent.com/Microsoft/azuredatastudio/master/LICENSE.txt"
-								}
-							],
-							"properties": [
-								{
-									"key": "Microsoft.VisualStudio.Code.ExtensionDependencies",
-									"value": ""
-								},
-								{
-									"key": "Microsoft.VisualStudio.Code.Engine",
-									"value": ">=1.30.1"
-								},
-								{
-									"key": "Microsoft.AzDataEngine",
-									"value": ">=1.9.0"
-								},
-								{
-									"key": "Microsoft.VisualStudio.Services.Links.Source",
-									"value": "https://github.com/Microsoft/azuredatastudio"
-								},
-								{
-									"key": "Microsoft.VisualStudio.Code.LocalizedLanguages",
-									"value": "it"
-								}
-							]
-						}
-					],
-					"statistics": [],
-					"flags": "preview"
-				},
-				{
-					"extensionId": "46",
-					"extensionName": "ads-language-pack-ko",
-					"displayName": "Korean Language Pack for Azure Data Studio",
-					"shortDescription": "Language pack extension for Korean",
-					"publisher": {
-						"displayName": "Microsoft",
-						"publisherId": "Microsoft",
-						"publisherName": "Microsoft"
-					},
-					"versions": [
-						{
-							"version": "1.9.0",
-							"lastUpdated": "6/24/2019",
-							"assetUri": "",
-							"fallbackAssetUri": "fallbackAssetUri",
-							"files": [
-								{
-									"assetType": "Microsoft.VisualStudio.Services.VSIXPackage",
-									"source": "https://sqlopsextensions.blob.core.windows.net/extensions/langpacks/1.9.0/ads-language-pack-ko-1.9.0.vsix"
-								},
-								{
-									"assetType": "Microsoft.VisualStudio.Services.Icons.Default",
-									"source": "https://raw.githubusercontent.com/microsoft/azuredatastudio/master/i18n/language-pack-ko/languagepack.png"
-								},
-								{
-									"assetType": "Microsoft.VisualStudio.Services.Content.Details",
-									"source": "https://raw.githubusercontent.com/microsoft/azuredatastudio/master/i18n/language-pack-ko/README.md"
-								},
-								{
-									"assetType": "Microsoft.VisualStudio.Code.Manifest",
-									"source": "https://raw.githubusercontent.com/microsoft/azuredatastudio/master/i18n/language-pack-ko/package.json"
-								},
-								{
-									"assetType": "Microsoft.VisualStudio.Services.Content.License",
-									"source": "https://raw.githubusercontent.com/Microsoft/azuredatastudio/master/LICENSE.txt"
-								}
-							],
-							"properties": [
-								{
-									"key": "Microsoft.VisualStudio.Code.ExtensionDependencies",
-									"value": ""
-								},
-								{
-									"key": "Microsoft.VisualStudio.Code.Engine",
-									"value": ">=1.30.1"
-								},
-								{
-									"key": "Microsoft.AzDataEngine",
-									"value": ">=1.9.0"
-								},
-								{
-									"key": "Microsoft.VisualStudio.Services.Links.Source",
-									"value": "https://github.com/Microsoft/azuredatastudio"
-								},
-								{
-									"key": "Microsoft.VisualStudio.Code.LocalizedLanguages",
-									"value": "ko"
-								}
-							]
-						}
-					],
-					"statistics": [],
-					"flags": "preview"
-				},
-				{
-					"extensionId": "47",
-					"extensionName": "ads-language-pack-pt-br",
-					"displayName": "Portuguese (Brazil) Language Pack for Azure Data Studio",
-					"shortDescription": "Language pack extension for Portuguese (Brazil)",
-					"publisher": {
-						"displayName": "Microsoft",
-						"publisherId": "Microsoft",
-						"publisherName": "Microsoft"
-					},
-					"versions": [
-						{
-							"version": "1.9.0",
-							"lastUpdated": "6/24/2019",
-							"assetUri": "",
-							"fallbackAssetUri": "fallbackAssetUri",
-							"files": [
-								{
-									"assetType": "Microsoft.VisualStudio.Services.VSIXPackage",
-									"source": "https://sqlopsextensions.blob.core.windows.net/extensions/langpacks/1.9.0/ads-language-pack-pt-br-1.9.0.vsix"
-								},
-								{
-									"assetType": "Microsoft.VisualStudio.Services.Icons.Default",
-									"source": "https://raw.githubusercontent.com/microsoft/azuredatastudio/master/i18n/language-pack-pt-BR/languagepack.png"
-								},
-								{
-									"assetType": "Microsoft.VisualStudio.Services.Content.Details",
-									"source": "https://raw.githubusercontent.com/microsoft/azuredatastudio/master/i18n/language-pack-pt-BR/README.md"
-								},
-								{
-									"assetType": "Microsoft.VisualStudio.Code.Manifest",
-									"source": "https://raw.githubusercontent.com/microsoft/azuredatastudio/master/i18n/language-pack-pt-BR/package.json"
-								},
-								{
-									"assetType": "Microsoft.VisualStudio.Services.Content.License",
-									"source": "https://raw.githubusercontent.com/Microsoft/azuredatastudio/master/LICENSE.txt"
-								}
-							],
-							"properties": [
-								{
-									"key": "Microsoft.VisualStudio.Code.ExtensionDependencies",
-									"value": ""
-								},
-								{
-									"key": "Microsoft.VisualStudio.Code.Engine",
-									"value": ">=1.30.1"
-								},
-								{
-									"key": "Microsoft.AzDataEngine",
-									"value": ">=1.9.0"
-								},
-								{
-									"key": "Microsoft.VisualStudio.Services.Links.Source",
-									"value": "https://github.com/Microsoft/azuredatastudio"
-								},
-								{
-									"key": "Microsoft.VisualStudio.Code.LocalizedLanguages",
-									"value": "pt-br"
-								}
-							]
-						}
-					],
-					"statistics": [],
-					"flags": "preview"
-				},
-				{
-					"extensionId": "48",
-					"extensionName": "ads-language-pack-ru",
-					"displayName": "Russian Language Pack for Azure Data Studio",
-					"shortDescription": "Language pack extension for Russian",
-					"publisher": {
-						"displayName": "Microsoft",
-						"publisherId": "Microsoft",
-						"publisherName": "Microsoft"
-					},
-					"versions": [
-						{
-							"version": "1.9.0",
-							"lastUpdated": "6/24/2019",
-							"assetUri": "",
-							"fallbackAssetUri": "fallbackAssetUri",
-							"files": [
-								{
-									"assetType": "Microsoft.VisualStudio.Services.VSIXPackage",
-									"source": "https://sqlopsextensions.blob.core.windows.net/extensions/langpacks/1.9.0/ads-language-pack-ru-1.9.0.vsix"
-								},
-								{
-									"assetType": "Microsoft.VisualStudio.Services.Icons.Default",
-									"source": "https://raw.githubusercontent.com/microsoft/azuredatastudio/master/i18n/language-pack-ru/languagepack.png"
-								},
-								{
-									"assetType": "Microsoft.VisualStudio.Services.Content.Details",
-									"source": "https://raw.githubusercontent.com/microsoft/azuredatastudio/master/i18n/language-pack-ru/README.md"
-								},
-								{
-									"assetType": "Microsoft.VisualStudio.Code.Manifest",
-									"source": "https://raw.githubusercontent.com/microsoft/azuredatastudio/master/i18n/language-pack-ru/package.json"
-								},
-								{
-									"assetType": "Microsoft.VisualStudio.Services.Content.License",
-									"source": "https://raw.githubusercontent.com/Microsoft/azuredatastudio/master/LICENSE.txt"
-								}
-							],
-							"properties": [
-								{
-									"key": "Microsoft.VisualStudio.Code.ExtensionDependencies",
-									"value": ""
-								},
-								{
-									"key": "Microsoft.VisualStudio.Code.Engine",
-									"value": ">=1.30.1"
-								},
-								{
-									"key": "Microsoft.AzDataEngine",
-									"value": ">=1.9.0"
-								},
-								{
-									"key": "Microsoft.VisualStudio.Services.Links.Source",
-									"value": "https://github.com/Microsoft/azuredatastudio"
-								},
-								{
-									"key": "Microsoft.VisualStudio.Code.LocalizedLanguages",
-									"value": "ru"
-								}
-							]
-						}
-					],
-					"statistics": [],
-					"flags": "preview"
-				},
-				{
-					"extensionId": "49",
-					"extensionName": "ads-language-pack-zh-hans",
-					"displayName": "Chinese (Simplified) Language Pack for Azure Data Studio",
-					"shortDescription": "Language pack extension for Chinese (Simplified)",
-					"publisher": {
-						"displayName": "Microsoft",
-						"publisherId": "Microsoft",
-						"publisherName": "Microsoft"
-					},
-					"versions": [
-						{
-							"version": "1.9.0",
-							"lastUpdated": "6/24/2019",
-							"assetUri": "",
-							"fallbackAssetUri": "fallbackAssetUri",
-							"files": [
-								{
-									"assetType": "Microsoft.VisualStudio.Services.VSIXPackage",
-									"source": "https://sqlopsextensions.blob.core.windows.net/extensions/langpacks/1.9.0/ads-language-pack-zh-hans-1.9.0.vsix"
-								},
-								{
-									"assetType": "Microsoft.VisualStudio.Services.Icons.Default",
-									"source": "https://raw.githubusercontent.com/microsoft/azuredatastudio/master/i18n/language-pack-zh-hans/languagepack.png"
-								},
-								{
-									"assetType": "Microsoft.VisualStudio.Services.Content.Details",
-									"source": "https://raw.githubusercontent.com/microsoft/azuredatastudio/master/i18n/language-pack-zh-hans/README.md"
-								},
-								{
-									"assetType": "Microsoft.VisualStudio.Code.Manifest",
-									"source": "https://raw.githubusercontent.com/microsoft/azuredatastudio/master/i18n/language-pack-zh-hans/package.json"
-								},
-								{
-									"assetType": "Microsoft.VisualStudio.Services.Content.License",
-									"source": "https://raw.githubusercontent.com/Microsoft/azuredatastudio/master/LICENSE.txt"
-								}
-							],
-							"properties": [
-								{
-									"key": "Microsoft.VisualStudio.Code.ExtensionDependencies",
-									"value": ""
-								},
-								{
-									"key": "Microsoft.VisualStudio.Code.Engine",
-									"value": ">=1.30.1"
-								},
-								{
-									"key": "Microsoft.AzDataEngine",
-									"value": ">=1.9.0"
-								},
-								{
-									"key": "Microsoft.VisualStudio.Services.Links.Source",
-									"value": "https://github.com/Microsoft/azuredatastudio"
-								},
-								{
-									"key": "Microsoft.VisualStudio.Code.LocalizedLanguages",
-									"value": "zh-cn"
-								}
-							]
-						}
-					],
-					"statistics": [],
-					"flags": "preview"
-				},
-				{
-					"extensionId": "50",
-					"extensionName": "ads-language-pack-zh-hant",
-					"displayName": "Chinese (Traditional) Language Pack for Azure Data Studio",
-					"shortDescription": "Language pack extension for Chinese (Traditional)",
-					"publisher": {
-						"displayName": "Microsoft",
-						"publisherId": "Microsoft",
-						"publisherName": "Microsoft"
-					},
-					"versions": [
-						{
-							"version": "1.9.0",
-							"lastUpdated": "6/24/2019",
-							"assetUri": "",
-							"fallbackAssetUri": "fallbackAssetUri",
-							"files": [
-								{
-									"assetType": "Microsoft.VisualStudio.Services.VSIXPackage",
-									"source": "https://sqlopsextensions.blob.core.windows.net/extensions/langpacks/1.9.0/ads-language-pack-zh-hant-1.9.0.vsix"
-								},
-								{
-									"assetType": "Microsoft.VisualStudio.Services.Icons.Default",
-									"source": "https://raw.githubusercontent.com/microsoft/azuredatastudio/master/i18n/language-pack-zh-hant/languagepack.png"
-								},
-								{
-									"assetType": "Microsoft.VisualStudio.Services.Content.Details",
-									"source": "https://raw.githubusercontent.com/microsoft/azuredatastudio/master/i18n/language-pack-zh-hant/README.md"
-								},
-								{
-									"assetType": "Microsoft.VisualStudio.Code.Manifest",
-									"source": "https://raw.githubusercontent.com/microsoft/azuredatastudio/master/i18n/language-pack-zh-hant/package.json"
-								},
-								{
-									"assetType": "Microsoft.VisualStudio.Services.Content.License",
-									"source": "https://raw.githubusercontent.com/Microsoft/azuredatastudio/master/LICENSE.txt"
-								}
-							],
-							"properties": [
-								{
-									"key": "Microsoft.VisualStudio.Code.ExtensionDependencies",
-									"value": ""
-								},
-								{
-									"key": "Microsoft.VisualStudio.Code.Engine",
-									"value": ">=1.30.1"
-								},
-								{
-									"key": "Microsoft.AzDataEngine",
-									"value": ">=1.9.0"
-								},
-								{
-									"key": "Microsoft.VisualStudio.Services.Links.Source",
-									"value": "https://github.com/Microsoft/azuredatastudio"
-								},
-								{
-									"key": "Microsoft.VisualStudio.Code.LocalizedLanguages",
-									"value": "zh-tw"
-								}
-							]
-						}
-					],
-					"statistics": [],
-					"flags": "preview"
-				},
-				{
-					"extensionId": "51",
-					"extensionName": "ads-language-pack-ja",
-					"displayName": "Japanese Language Pack for Azure Data Studio",
-					"shortDescription": "Language pack extension for Japanese",
-					"publisher": {
-						"displayName": "Microsoft",
-						"publisherId": "Microsoft",
-						"publisherName": "Microsoft"
-					},
-					"versions": [
-						{
-							"version": "1.9.0",
-							"lastUpdated": "6/24/2019",
-							"assetUri": "",
-							"fallbackAssetUri": "fallbackAssetUri",
-							"files": [
-								{
-									"assetType": "Microsoft.VisualStudio.Services.VSIXPackage",
-									"source": "https://sqlopsextensions.blob.core.windows.net/extensions/langpacks/1.9.0/ads-language-pack-ja-1.9.0.vsix"
-								},
-								{
-									"assetType": "Microsoft.VisualStudio.Services.Icons.Default",
-									"source": "https://raw.githubusercontent.com/microsoft/azuredatastudio/master/i18n/language-pack-ja/languagepack.png"
-								},
-								{
-									"assetType": "Microsoft.VisualStudio.Services.Content.Details",
-									"source": "https://raw.githubusercontent.com/microsoft/azuredatastudio/master/i18n/language-pack-ja/README.md"
-								},
-								{
-									"assetType": "Microsoft.VisualStudio.Code.Manifest",
-									"source": "https://raw.githubusercontent.com/microsoft/azuredatastudio/master/i18n/language-ja/package.json"
-								},
-								{
-									"assetType": "Microsoft.VisualStudio.Services.Content.License",
-									"source": "https://raw.githubusercontent.com/Microsoft/azuredatastudio/master/LICENSE.txt"
-								}
-							],
-							"properties": [
-								{
-									"key": "Microsoft.VisualStudio.Code.ExtensionDependencies",
-									"value": ""
-								},
-								{
-									"key": "Microsoft.VisualStudio.Code.Engine",
-									"value": ">=1.30.1"
-								},
-								{
-									"key": "Microsoft.AzDataEngine",
-									"value": ">=1.9.0"
-								},
-								{
-									"key": "Microsoft.VisualStudio.Services.Links.Source",
-									"value": "https://github.com/Microsoft/azuredatastudio"
-								},
-								{
-									"key": "Microsoft.VisualStudio.Code.LocalizedLanguages",
-									"value": "ja"
-								}
-							]
-						}
-					],
-					"statistics": [],
-					"flags": "preview"
-				},
-				{
-					"extensionId": "52",
-					"extensionName": "plan-explorer",
-					"displayName": "SentryOne Plan Explorer",
-					"shortDescription": "Simplify query analysis and tuning",
-					"publisher": {
-						"displayName": "SentryOne",
-						"publisherId": "SentryOne",
-						"publisherName": "SentryOne"
-					},
-					"versions": [
-						{
-							"version": "0.9.5",
-							"lastUpdated": "7/10/2019",
-							"assetUri": "",
-							"fallbackAssetUri": "fallbackAssetUri",
-							"files": [
-								{
-									"assetType": "Microsoft.SQLOps.DownloadPage",
-									"source": "https://www.sentryone.com/products/sentryone-plan-explorer-extension-azure-data-studio"
-								},
-								{
-									"assetType": "Microsoft.VisualStudio.Services.Icons.Default",
-									"source": "https://downloads.sentryone.com/downloads/ads/s1logo.png"
-								},
-								{
-									"assetType": "Microsoft.VisualStudio.Services.Content.Details",
-									"source": "https://downloads.sentryone.com/downloads/ads/readme.0.9.5.md"
-								},
-								{
-									"assetType": "Microsoft.VisualStudio.Services.Content.License",
-									"source": "https://sentryone.com/eula"
-								}
-							],
-							"properties": [
-								{
-									"key": "Microsoft.VisualStudio.Code.ExtensionDependencies",
-									"value": ""
-								},
-								{
-									"key": "Microsoft.VisualStudio.Code.Engine",
-									"value": ">=0.32.1"
-								},
-								{
-									"key": "Microsoft.AzDataEngine",
-									"value": ">=1.8.0"
-								},
-								{
-									"key": "Microsoft.VisualStudio.Services.Links.Source",
-									"value": "https://extensions.sentryone.com/"
-								}
-							]
-						}
-					],
-					"statistics": [],
-					"flags": "preview"
-				}
-			],
-			"resultMetadata": [
-				{
-					"metadataType": "ResultCount",
-					"metadataItems": [
-						{
-							"name": "TotalCount",
-							"count": 42
-						}
-					]
-				}
-			]
-		}
-	]
-}
->>>>>>> 16abb213
+}