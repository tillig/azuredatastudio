{
	"results": [
		{
			"extensions": [
				{
					"extensionId": "10",
					"extensionName": "agent",
					"displayName": "SQL Server Agent",
					"shortDescription": "Manage and troubleshoot SQL Agent jobs",
					"publisher": {
						"displayName": "Microsoft",
						"publisherId": "Microsoft",
						"publisherName": "Microsoft"
					},
					"versions": [
						{
							"version": "0.41.0",
							"lastUpdated": "7/8/2019",
							"assetUri": "",
							"fallbackAssetUri": "fallbackAssetUri",
							"files": [
								{
									"assetType": "Microsoft.VisualStudio.Services.VSIXPackage",
									"source": "https://sqlopsextensions.blob.core.windows.net/extensions/agent/agent-0.41.0.vsix"
								},
								{
									"assetType": "Microsoft.VisualStudio.Services.Icons.Default",
									"source": "https://raw.githubusercontent.com/Microsoft/vscode-mssql/master/images/sqlserver.png"
								},
								{
									"assetType": "Microsoft.VisualStudio.Services.Content.Details",
									"source": "https://raw.githubusercontent.com/Microsoft/azuredatastudio/master/extensions/agent/README.md"
								},
								{
									"assetType": "Microsoft.VisualStudio.Code.Manifest",
									"source": "https://raw.githubusercontent.com/Microsoft/azuredatastudio/master/extensions/agent/package.json"
								},
								{
									"assetType": "Microsoft.VisualStudio.Services.Content.License",
									"source": "https://raw.githubusercontent.com/Microsoft/azuredatastudio/master/LICENSE.txt"
								}
							],
							"properties": [
								{
									"key": "Microsoft.VisualStudio.Code.ExtensionDependencies",
									"value": ""
								},
								{
									"key": "Microsoft.VisualStudio.Code.Engine",
									"value": ">=0.32.1"
								},
								{
									"key": "Microsoft.AzDataEngine",
									"value": ">=1.8.0"
								},
								{
									"key": "Microsoft.VisualStudio.Services.Links.Source",
									"value": "https://github.com/Microsoft/azuredatastudio"
								}
							]
						}
					],
					"statistics": [],
					"flags": "preview"
				},
				{
					"extensionId": "11",
					"extensionName": "whoisactive",
					"displayName": "whoisactive",
					"shortDescription": "sp_whoisactive for Azure Data Studio",
					"publisher": {
						"displayName": "Microsoft",
						"publisherId": "Microsoft",
						"publisherName": "Microsoft"
					},
					"versions": [
						{
							"version": "0.1.1",
							"lastUpdated": "5/4/2018",
							"assetUri": "",
							"fallbackAssetUri": "fallbackAssetUri",
							"files": [
								{
									"assetType": "Microsoft.VisualStudio.Services.VSIXPackage",
									"source": "https://sqlopsextensions.blob.core.windows.net/extensions/whoisactive/whoisactive-0.1.1.vsix"
								},
								{
									"assetType": "Microsoft.VisualStudio.Services.Icons.Default",
									"source": "https://raw.githubusercontent.com/Microsoft/azuredatastudio/master/samples/sp_whoIsActive/images/sqlserver.png"
								},
								{
									"assetType": "Microsoft.VisualStudio.Services.Content.Details",
									"source": "https://raw.githubusercontent.com/Microsoft/azuredatastudio/master/samples/sp_whoIsActive/README.md"
								},
								{
									"assetType": "Microsoft.VisualStudio.Code.Manifest",
									"source": "https://raw.githubusercontent.com/Microsoft/azuredatastudio/master/samples/sp_whoIsActive/package.json"
								},
								{
									"assetType": "Microsoft.VisualStudio.Services.Content.License",
									"source": "https://raw.githubusercontent.com/Microsoft/azuredatastudio/master/samples/sp_whoIsActive/LICENSE.txt"
								}
							],
							"properties": [
								{
									"key": "Microsoft.VisualStudio.Code.ExtensionDependencies",
									"value": ""
								},
								{
									"key": "Microsoft.VisualStudio.Code.Engine",
									"value": "*"
								},
								{
									"key": "Microsoft.VisualStudio.Services.Links.Source",
									"value": "https://github.com/Microsoft/azuredatastudio"
								}
							]
						}
					],
					"statistics": [],
					"flags": "preview"
				},
				{
					"extensionId": "12",
					"extensionName": "server-report",
					"displayName": "Server Reports",
					"shortDescription": "Server Reports for Azure Data Studio provides server health insights",
					"publisher": {
						"displayName": "Microsoft",
						"publisherId": "Microsoft",
						"publisherName": "Microsoft"
					},
					"versions": [
						{
							"version": "0.1.5",
							"lastUpdated": "2/27/2019",
							"assetUri": "",
							"fallbackAssetUri": "fallbackAssetUri",
							"files": [
								{
									"assetType": "Microsoft.VisualStudio.Services.VSIXPackage",
									"source": "https://sqlopsextensions.blob.core.windows.net/extensions/ServerReports/server-report-0.1.5.vsix"
								},
								{
									"assetType": "Microsoft.VisualStudio.Services.Icons.Default",
									"source": "https://raw.githubusercontent.com/Microsoft/azuredatastudio/master/samples/serverReports/images/sqlserver.png"
								},
								{
									"assetType": "Microsoft.VisualStudio.Services.Content.Details",
									"source": "https://raw.githubusercontent.com/Microsoft/azuredatastudio/master/samples/serverReports/README.md"
								},
								{
									"assetType": "Microsoft.VisualStudio.Code.Manifest",
									"source": "https://raw.githubusercontent.com/Microsoft/azuredatastudio/master/samples/serverReports/package.json"
								},
								{
									"assetType": "Microsoft.VisualStudio.Services.Content.License",
									"source": "https://raw.githubusercontent.com/Microsoft/azuredatastudio/master/samples/serverReports/LICENSE.txt"
								}
							],
							"properties": [
								{
									"key": "Microsoft.VisualStudio.Code.ExtensionDependencies",
									"value": ""
								},
								{
									"key": "Microsoft.VisualStudio.Code.Engine",
									"value": "*"
								},
								{
									"key": "Microsoft.VisualStudio.Services.Links.Source",
									"value": "https://github.com/Microsoft/azuredatastudio"
								}
							]
						}
					],
					"statistics": [],
					"flags": "preview"
				},
				{
					"extensionId": "13",
					"extensionName": "ssmskeymap",
					"displayName": "SSMS Keymap",
					"shortDescription": "This extension ports popular SSMS keyboard shortcuts to Azure Data Studio",
					"publisher": {
						"displayName": "Kevin Cunnane",
						"publisherId": "kevcunnane",
						"publisherName": "kevcunnane"
					},
					"versions": [
						{
							"version": "1.1.0",
							"lastUpdated": "01/02/2018",
							"assetUri": "",
							"fallbackAssetUri": "fallbackAssetUri",
							"files": [
								{
									"assetType": "Microsoft.SQLOps.DownloadPage",
									"source": "https://github.com/kevcunnane/ssmskeymap/releases/tag/1.1.0"
								},
								{
									"assetType": "Microsoft.VisualStudio.Services.Icons.Default",
									"source": "https://raw.githubusercontent.com/kevcunnane/ssmskeymap/master/visualstudio-keyboard.png"
								},
								{
									"assetType": "Microsoft.VisualStudio.Services.Content.Details",
									"source": "https://raw.githubusercontent.com/kevcunnane/ssmskeymap/master/README.md"
								},
								{
									"assetType": "Microsoft.VisualStudio.Code.Manifest",
									"source": "https://raw.githubusercontent.com/kevcunnane/ssmskeymap/master/package.json"
								},
								{
									"assetType": "Microsoft.VisualStudio.Services.Content.License",
									"source": "https://raw.githubusercontent.com/kevcunnane/ssmskeymap/master/LICENSE.txt"
								}
							],
							"properties": [
								{
									"key": "Microsoft.VisualStudio.Code.ExtensionDependencies",
									"value": ""
								},
								{
									"key": "Microsoft.VisualStudio.Code.Engine",
									"value": "*"
								},
								{
									"key": "Microsoft.VisualStudio.Services.Links.Source",
									"value": "https://github.com/kevcunnane/ssmskeymap"
								}
							]
						}
					],
					"statistics": [],
					"flags": "preview"
				},
				{
					"extensionId": "14",
					"extensionName": "sql-search",
					"displayName": "Redgate SQL Search",
					"shortDescription": "Search across multiple databases",
					"publisher": {
						"displayName": "Redgate",
						"publisherId": "Redgate",
						"publisherName": "Redgate"
					},
					"versions": [
						{
							"version": "0.3.3",
							"lastUpdated": "5/9/2019",
							"assetUri": "",
							"fallbackAssetUri": "fallbackAssetUri",
							"files": [
								{
									"assetType": "Microsoft.SQLOps.DownloadPage",
									"source": "https://www.redgatefoundry.com/SQLSearch"
								},
								{
									"assetType": "Microsoft.VisualStudio.Services.Icons.Default",
									"source": "https://foundrylabssqlsearch.blob.core.windows.net/sqlops-sql-search-insiders/metadata/gatebase.png"
								},
								{
									"assetType": "Microsoft.VisualStudio.Services.Content.Details",
									"source": "https://foundrylabssqlsearch.blob.core.windows.net/sqlops-sql-search-insiders/metadata/README.md"
								},
								{
									"assetType": "Microsoft.VisualStudio.Code.Manifest",
									"source": "https://foundrylabssqlsearch.blob.core.windows.net/sqlops-sql-search-insiders/metadata/package.json"
								},
								{
									"assetType": "Microsoft.VisualStudio.Services.Content.License",
									"source": "https://www.red-gate.com/support/license/"
								}
							],
							"properties": [
								{
									"key": "Microsoft.VisualStudio.Code.ExtensionDependencies",
									"value": ""
								},
								{
									"key": "Microsoft.VisualStudio.Code.Engine",
									"value": "*"
								},
								{
									"key": "Microsoft.VisualStudio.Services.Links.Source",
									"value": "https://www.redgatefoundry.com/"
								}
							]
						}
					],
					"statistics": [],
					"flags": "preview"
				},
				{
					"extensionId": "15",
					"extensionName": "alwayson-insights",
					"displayName": "AlwaysOn Insights",
					"shortDescription": "Sql Server AlwaysOn insights",
					"publisher": {
						"displayName": "matticusau",
						"publisherId": "matticusau",
						"publisherName": "matticusau"
					},
					"versions": [
						{
							"version": "0.2.1",
							"lastUpdated": "04/21/2018",
							"assetUri": "",
							"fallbackAssetUri": "fallbackAssetUri",
							"files": [
								{
									"assetType": "Microsoft.SQLOps.DownloadPage",
									"source": "https://github.com/Matticusau/sqlops-alwayson-insights/releases/tag/0.2.1"
								},
								{
									"assetType": "Microsoft.VisualStudio.Services.Icons.Default",
									"source": "https://raw.githubusercontent.com/Matticusau/sqlops-alwayson-insights/master/src/images/icon.png"
								},
								{
									"assetType": "Microsoft.VisualStudio.Services.Content.Details",
									"source": "https://raw.githubusercontent.com/Matticusau/sqlops-alwayson-insights/master/src/README.md"
								},
								{
									"assetType": "Microsoft.VisualStudio.Code.Manifest",
									"source": "https://raw.githubusercontent.com/Matticusau/sqlops-alwayson-insights/master/src/package.json"
								},
								{
									"assetType": "Microsoft.VisualStudio.Services.Content.License",
									"source": "https://raw.githubusercontent.com/Matticusau/sqlops-alwayson-insights/master/LICENSE"
								}
							],
							"properties": [
								{
									"key": "Microsoft.VisualStudio.Code.ExtensionDependencies",
									"value": ""
								},
								{
									"key": "Microsoft.VisualStudio.Code.Engine",
									"value": "*"
								},
								{
									"key": "Microsoft.VisualStudio.Services.Links.Source",
									"value": "https://github.com/Matticusau/sqlops-alwayson-insights"
								}
							]
						}
					],
					"statistics": [],
					"flags": "preview"
				},
				{
					"extensionId": "16",
					"extensionName": "mssql-instance-insights",
					"displayName": "MSSQL Instance Insights",
					"shortDescription": "Sql Server Instance insights",
					"publisher": {
						"displayName": "matticusau",
						"publisherId": "matticusau",
						"publisherName": "matticusau"
					},
					"versions": [
						{
							"version": "0.2.1",
							"lastUpdated": "04/21/2018",
							"assetUri": "",
							"fallbackAssetUri": "fallbackAssetUri",
							"files": [
								{
									"assetType": "Microsoft.SQLOps.DownloadPage",
									"source": "https://github.com/Matticusau/sqlops-mssql-instance-insights/releases/tag/0.2.1"
								},
								{
									"assetType": "Microsoft.VisualStudio.Services.Icons.Default",
									"source": "https://raw.githubusercontent.com/Matticusau/sqlops-mssql-instance-insights/master/src/images/icon.png"
								},
								{
									"assetType": "Microsoft.VisualStudio.Services.Content.Details",
									"source": "https://raw.githubusercontent.com/Matticusau/sqlops-mssql-instance-insights/master/src/README.md"
								},
								{
									"assetType": "Microsoft.VisualStudio.Code.Manifest",
									"source": "https://raw.githubusercontent.com/Matticusau/sqlops-mssql-instance-insights/master/src/package.json"
								},
								{
									"assetType": "Microsoft.VisualStudio.Services.Content.License",
									"source": "https://raw.githubusercontent.com/Matticusau/sqlops-mssql-instance-insights/master/LICENSE"
								}
							],
							"properties": [
								{
									"key": "Microsoft.VisualStudio.Code.ExtensionDependencies",
									"value": ""
								},
								{
									"key": "Microsoft.VisualStudio.Code.Engine",
									"value": "*"
								},
								{
									"key": "Microsoft.VisualStudio.Services.Links.Source",
									"value": "https://github.com/Matticusau/sqlops-mssql-instance-insight"
								}
							]
						}
					],
					"statistics": [],
					"flags": "preview"
				},
				{
					"extensionId": "17",
					"extensionName": "mssql-db-insights",
					"displayName": "MSSQL Db Insights",
					"shortDescription": "Sql Server Database insights",
					"publisher": {
						"displayName": "matticusau",
						"publisherId": "matticusau",
						"publisherName": "matticusau"
					},
					"versions": [
						{
							"version": "0.2.2",
							"lastUpdated": "06/29/2018",
							"assetUri": "",
							"fallbackAssetUri": "fallbackAssetUri",
							"files": [
								{
									"assetType": "Microsoft.SQLOps.DownloadPage",
									"source": "https://github.com/Matticusau/sqlops-mssql-db-insights/releases/tag/0.2.2"
								},
								{
									"assetType": "Microsoft.VisualStudio.Services.Icons.Default",
									"source": "https://raw.githubusercontent.com/Matticusau/sqlops-mssql-db-insights/master/src/images/icon.png"
								},
								{
									"assetType": "Microsoft.VisualStudio.Services.Content.Details",
									"source": "https://raw.githubusercontent.com/Matticusau/sqlops-mssql-db-insights/master/src/README.md"
								},
								{
									"assetType": "Microsoft.VisualStudio.Code.Manifest",
									"source": "https://raw.githubusercontent.com/Matticusau/sqlops-mssql-db-insights/master/src/package.json"
								},
								{
									"assetType": "Microsoft.VisualStudio.Services.Content.License",
									"source": "https://raw.githubusercontent.com/Matticusau/sqlops-mssql-db-insights/master/LICENSE"
								}
							],
							"properties": [
								{
									"key": "Microsoft.VisualStudio.Code.ExtensionDependencies",
									"value": ""
								},
								{
									"key": "Microsoft.VisualStudio.Code.Engine",
									"value": "*"
								},
								{
									"key": "Microsoft.VisualStudio.Services.Links.Source",
									"value": "https://github.com/Matticusau/sqlops-mssql-db-insights"
								}
							]
						}
					],
					"statistics": [],
					"flags": "preview"
				},
				{
					"extensionId": "18",
					"extensionName": "profiler",
					"displayName": "SQL Server Profiler",
					"shortDescription": "SQL Server Profiler for Azure Data Studio",
					"publisher": {
						"displayName": "Microsoft",
						"publisherId": "Microsoft",
						"publisherName": "Microsoft"
					},
					"versions": [
						{
							"version": "0.9.0",
							"lastUpdated": "6/27/2019",
							"assetUri": "",
							"fallbackAssetUri": "fallbackAssetUri",
							"files": [
								{
									"assetType": "Microsoft.VisualStudio.Services.VSIXPackage",
									"source": "https://sqlopsextensions.blob.core.windows.net/extensions/profiler/profiler-0.9.0.vsix"
								},
								{
									"assetType": "Microsoft.VisualStudio.Services.Icons.Default",
									"source": "https://raw.githubusercontent.com/Microsoft/vscode-mssql/master/images/sqlserver.png"
								},
								{
									"assetType": "Microsoft.VisualStudio.Services.Content.Details",
									"source": "https://raw.githubusercontent.com/Microsoft/azuredatastudio/master/extensions/profiler/README.md"
								},
								{
									"assetType": "Microsoft.VisualStudio.Code.Manifest",
									"source": "https://raw.githubusercontent.com/Microsoft/azuredatastudio/master/extensions/profiler/package.json"
								},
								{
									"assetType": "Microsoft.VisualStudio.Services.Content.License",
									"source": "https://raw.githubusercontent.com/Microsoft/azuredatastudio/master/LICENSE.txt"
								}
							],
							"properties": [
								{
									"key": "Microsoft.VisualStudio.Code.ExtensionDependencies",
									"value": "Microsoft.mssql"
								},
								{
									"key": "Microsoft.VisualStudio.Code.Engine",
									"value": ">=0.32.3"
								},
								{
									"key": "Microsoft.VisualStudio.Services.Links.Source",
									"value": "https://github.com/Microsoft/azuredatastudio"
								}
							]
						}
					],
					"statistics": [],
					"flags": "preview"
				},
				{
					"extensionId": "19",
					"extensionName": "sqldw-insights",
					"displayName": "Azure SQL Data Warehouse Insights",
					"shortDescription": "Azure SQL Data Warehouse Insights for Azure Data Studio",
					"publisher": {
						"displayName": "Microsoft",
						"publisherId": "Microsoft",
						"publisherName": "Microsoft"
					},
					"versions": [
						{
							"version": "0.0.1",
							"lastUpdated": "5/31/2018",
							"assetUri": "",
							"fallbackAssetUri": "fallbackAssetUri",
							"files": [
								{
									"assetType": "Microsoft.VisualStudio.Services.VSIXPackage",
									"source": "https://sqlopsextensions.blob.core.windows.net/extensions/sqldwInsights/sql-dw-0.0.1.vsix"
								},
								{
									"assetType": "Microsoft.VisualStudio.Services.Icons.Default",
									"source": "https://raw.github.com/Microsoft/sql-data-warehouse-samples/master/samples/sqlops/MonitoringScripts/sqldw_icon.png"
								},
								{
									"assetType": "Microsoft.VisualStudio.Services.Content.Details",
									"source": "https://raw.github.com/Microsoft/sql-data-warehouse-samples/master/samples/sqlops/README.md"
								},
								{
									"assetType": "Microsoft.VisualStudio.Code.Manifest",
									"source": "https://raw.github.com/Microsoft/sql-data-warehouse-samples/master/samples/sqlops/package.json"
								},
								{
									"assetType": "Microsoft.VisualStudio.Services.Content.License",
									"source": "https://raw.githubusercontent.com/Microsoft/azuredatastudio/master/LICENSE.txt"
								}
							],
							"properties": [
								{
									"key": "Microsoft.VisualStudio.Code.ExtensionDependencies",
									"value": ""
								},
								{
									"key": "Microsoft.VisualStudio.Code.Engine",
									"value": "*"
								},
								{
									"key": "Microsoft.VisualStudio.Services.Links.Source",
									"value": "https://github.com/Microsoft/sql-data-warehouse-samples/tree/master/samples/sqlops/MonitoringScripts"
								}
							]
						}
					],
					"statistics": [],
					"flags": "preview"
				},
				{
					"extensionId": "21",
					"extensionName": "sqlops-combine-scripts",
					"displayName": "Combine Scripts",
					"shortDescription": "Create a single combined script from several files.",
					"publisher": {
						"displayName": "Bateleur IO",
						"publisherId": "BateleurIO",
						"publisherName": "BateleurIO"
					},
					"versions": [
						{
							"version": "2.0.1",
							"lastUpdated": "6/7/2019",
							"assetUri": "",
							"fallbackAssetUri": "fallbackAssetUri",
							"files": [
								{
									"assetType": "Microsoft.SQLOps.DownloadPage",
									"source": "https://github.com/BateleurIO/azuredatastudio-combine-scripts/releases/tag/v2.0.1"
								},
								{
									"assetType": "Microsoft.VisualStudio.Services.Icons.Default",
									"source": "https://raw.githubusercontent.com/BateleurIO/azuredatastudio-combine-scripts/master/icons/main-icon.png"
								},
								{
									"assetType": "Microsoft.VisualStudio.Services.Content.Details",
									"source": "https://raw.githubusercontent.com/BateleurIO/azuredatastudio-combine-scripts/master/README.md"
								},
								{
									"assetType": "Microsoft.VisualStudio.Code.Manifest",
									"source": "https://raw.githubusercontent.com/BateleurIO/azuredatastudio-combine-scripts/master/package.json"
								},
								{
									"assetType": "Microsoft.VisualStudio.Services.Content.License",
									"source": "https://raw.githubusercontent.com/BateleurIO/azuredatastudio-combine-scripts/master/LICENSE"
								}
							],
							"properties": [
								{
									"key": "Microsoft.VisualStudio.Code.ExtensionDependencies",
									"value": ""
								},
								{
									"key": "Microsoft.VisualStudio.Code.Engine",
									"value": "*"
								},
								{
									"key": "Microsoft.VisualStudio.Services.Links.Source",
									"value": "https://github.com/BateleurIO/azuredatastudio-combine-scripts"
								}
							]
						}
					],
					"statistics": [],
					"flags": ""
				},
				{
					"extensionId": "22",
					"extensionName": "firstresponderkit",
					"displayName": "First Responder Kit",
					"shortDescription": "Access current versions of scripts from the First Responder Kit",
					"publisher": {
						"displayName": "Drew Skwiers-Koballa",
						"publisherId": "drewsk",
						"publisherName": "drewsk"
					},
					"versions": [
						{
							"version": "0.4.0",
							"lastUpdated": "12/29/2018",
							"assetUri": "",
							"fallbackAssetUri": "fallbackAssetUri",
							"files": [
								{
									"assetType": "Microsoft.SQLOps.DownloadPage",
									"source": "https://github.com/dzsquared/sqlops-firstresponderkit/releases/tag/0.4.0"
								},
								{
									"assetType": "Microsoft.VisualStudio.Services.Icons.Default",
									"source": "https://raw.githubusercontent.com/dzsquared/sqlops-firstresponderkit/master/images/first-responder-kit-sqlops-extension.png"
								},
								{
									"assetType": "Microsoft.VisualStudio.Services.Content.Details",
									"source": "https://raw.githubusercontent.com/dzsquared/sqlops-firstresponderkit/master/README.md"
								},
								{
									"assetType": "Microsoft.VisualStudio.Code.Manifest",
									"source": "https://raw.githubusercontent.com/dzsquared/sqlops-firstresponderkit/master/package.json"
								},
								{
									"assetType": "Microsoft.VisualStudio.Services.Content.License",
									"source": "https://raw.githubusercontent.com/dzsquared/sqlops-firstresponderkit/master/LICENSE"
								}
							],
							"properties": [
								{
									"key": "Microsoft.VisualStudio.Code.ExtensionDependencies",
									"value": ""
								},
								{
									"key": "Microsoft.VisualStudio.Services.Links.Source",
									"value": "https://github.com/dzsquared/sqlops-firstresponderkit"
								},
								{
									"key": "Microsoft.VisualStudio.Code.Engine",
									"value": "*"
								}
							]
						}
					],
					"statistics": [],
					"flags": "preview"
				},
				{
					"extensionId": "23",
					"extensionName": "import",
					"displayName": "SQL Server Import",
					"shortDescription": "SQL Server Import for Azure Data Studio supports importing CSV or JSON files into SQL Server.",
					"publisher": {
						"displayName": "Microsoft",
						"publisherId": "Microsoft",
						"publisherName": "Microsoft"
					},
					"versions": [
						{
							"version": "0.9.0",
							"lastUpdated": "7/8/2019",
							"assetUri": "",
							"fallbackAssetUri": "fallbackAssetUri",
							"files": [
								{
									"assetType": "Microsoft.VisualStudio.Services.VSIXPackage",
									"source": "https://sqlopsextensions.blob.core.windows.net/extensions/import/import-0.9.0.vsix"
								},
								{
									"assetType": "Microsoft.VisualStudio.Services.Icons.Default",
									"source": "https://raw.githubusercontent.com/Microsoft/vscode-mssql/master/images/sqlserver.png"
								},
								{
									"assetType": "Microsoft.VisualStudio.Services.Content.Details",
									"source": "https://raw.githubusercontent.com/Microsoft/azuredatastudio/master/extensions/import/README.md"
								},
								{
									"assetType": "Microsoft.VisualStudio.Code.Manifest",
									"source": "https://raw.githubusercontent.com/Microsoft/azuredatastudio/master/extensions/import/package.json"
								},
								{
									"assetType": "Microsoft.VisualStudio.Services.Content.License",
									"source": "https://raw.githubusercontent.com/Microsoft/azuredatastudio/master/extensions/import/Microsoft_SQL_Server_Import_Extension_and_Tools_Import_Flat_File_Preview.docx"
								}
							],
							"properties": [
								{
									"key": "Microsoft.VisualStudio.Code.ExtensionDependencies",
									"value": ""
								},
								{
									"key": "Microsoft.VisualStudio.Code.Engine",
									"value": ">=0.32.1"
								},
								{
									"key": "Microsoft.VisualStudio.Services.Links.Source",
									"value": "https://github.com/Microsoft/azuredatastudio"
								}
							]
						}
					],
					"statistics": [],
					"flags": "preview"
				},
				{
					"extensionId": "24",
					"extensionName": "sql-vnext",
					"displayName": "SQL Server 2019 (Preview)",
					"shortDescription": "Support for SQL Server 2019 features, including Create External Data wizards.",
					"publisher": {
						"displayName": "Microsoft",
						"publisherId": "Microsoft",
						"publisherName": "Microsoft"
					},
					"versions": [
						{
							"version": "0.14.1",
							"lastUpdated": "6/25/2019",
							"assetUri": "",
							"fallbackAssetUri": "fallbackAssetUri",
							"files": [
								{
									"assetType": "Microsoft.SQLOps.DownloadPage",
									"source": "https://docs.microsoft.com/sql/azure-data-studio/sql-server-2019-extension"
								},
								{
									"assetType": "Microsoft.VisualStudio.Services.Icons.Default",
									"source": "https://raw.githubusercontent.com/Microsoft/vscode-mssql/master/images/sqlserver.png"
								},
								{
									"assetType": "Microsoft.VisualStudio.Services.Content.Details",
									"source": "https://go.microsoft.com/fwlink/?linkid=2097806"
								},
								{
									"assetType": "Microsoft.VisualStudio.Code.Manifest",
									"source": "https://go.microsoft.com/fwlink/?linkid=2097805"
								},
								{
									"assetType": "Microsoft.VisualStudio.Services.Content.License",
									"source": "https://go.microsoft.com/fwlink/?linkid=2097804"
								}
							],
							"properties": [
								{
									"key": "Microsoft.VisualStudio.Code.ExtensionDependencies",
									"value": ""
								},
								{
									"key": "Microsoft.VisualStudio.Code.Engine",
									"value": ">=0.33.1"
								},
								{
									"key": "Microsoft.VisualStudio.Services.Links.Source",
									"value": "https://docs.microsoft.com/sql/azure-data-studio/sql-server-2019-extension"
								}
							]
						}
					],
					"statistics": [],
					"flags": "preview"
				},
				{
					"extensionId": "25",
					"extensionName": "pastetheplan",
					"displayName": "Paste the Plan",
					"shortDescription": "Send XML execution plans to Paste the Plan",
					"publisher": {
						"displayName": "Drew Skwiers-Koballa",
						"publisherId": "drewsk",
						"publisherName": "drewsk"
					},
					"versions": [
						{
							"version": "0.2.0",
							"lastUpdated": "10/21/2018",
							"assetUri": "",
							"fallbackAssetUri": "fallbackAssetUri",
							"files": [
								{
									"assetType": "Microsoft.SQLOps.DownloadPage",
									"source": "https://github.com/dzsquared/sqlops-pastetheplan/releases/tag/0.2.0"
								},
								{
									"assetType": "Microsoft.VisualStudio.Services.Icons.Default",
									"source": "https://raw.githubusercontent.com/dzsquared/sqlops-pastetheplan/master/images/pastetheplan-sqlops-extension.png"
								},
								{
									"assetType": "Microsoft.VisualStudio.Services.Content.Details",
									"source": "https://raw.githubusercontent.com/dzsquared/sqlops-pastetheplan/master/README.md"
								},
								{
									"assetType": "Microsoft.VisualStudio.Code.Manifest",
									"source": "https://raw.githubusercontent.com/dzsquared/sqlops-pastetheplan/master/package.json"
								},
								{
									"assetType": "Microsoft.VisualStudio.Services.Content.License",
									"source": "https://raw.githubusercontent.com/dzsquared/sqlops-pastetheplan/master/LICENSE"
								}
							],
							"properties": [
								{
									"key": "Microsoft.VisualStudio.Code.ExtensionDependencies",
									"value": ""
								},
								{
									"key": "Microsoft.VisualStudio.Services.Links.Source",
									"value": "https://github.com/dzsquared/sqlops-pastetheplan"
								},
								{
									"key": "Microsoft.VisualStudio.Code.Engine",
									"value": "*"
								}
							]
						}
					],
					"statistics": [],
					"flags": "preview"
				},
				{
					"extensionId": "26",
					"extensionName": "hcq--high-color-queries-",
					"displayName": "HCQ (High Color Queries)",
					"shortDescription": "Theme Pair of Dark and Light Themes for TSQL in Azure Data Studio. Dark theme uses bright colors and light theme is SSMS-esque.",
					"publisher": {
						"displayName": "Drew Skwiers-Koballa",
						"publisherId": "drewsk",
						"publisherName": "drewsk"
					},
					"versions": [
						{
							"version": "0.0.4",
							"lastUpdated": "10/28/2018",
							"assetUri": "",
							"fallbackAssetUri": "fallbackAssetUri",
							"files": [
								{
									"assetType": "Microsoft.SQLOps.DownloadPage",
									"source": "https://github.com/dzsquared/high-color-queries/releases/tag/0.0.4"
								},
								{
									"assetType": "Microsoft.VisualStudio.Services.Icons.Default",
									"source": "https://raw.githubusercontent.com/dzsquared/high-color-queries/master/images/hcq_icon.png"
								},
								{
									"assetType": "Microsoft.VisualStudio.Services.Content.Details",
									"source": "https://raw.githubusercontent.com/dzsquared/high-color-queries/master/README.md"
								},
								{
									"assetType": "Microsoft.VisualStudio.Code.Manifest",
									"source": "https://raw.githubusercontent.com/dzsquared/high-color-queries/master/package.json"
								},
								{
									"assetType": "Microsoft.VisualStudio.Services.Content.License",
									"source": "https://raw.githubusercontent.com/dzsquared/high-color-queries/master/LICENSE"
								}
							],
							"properties": [
								{
									"key": "Microsoft.VisualStudio.Code.ExtensionDependencies",
									"value": ""
								},
								{
									"key": "Microsoft.VisualStudio.Services.Links.Source",
									"value": "https://github.com/dzsquared/high-color-queries"
								},
								{
									"key": "Microsoft.VisualStudio.Code.Engine",
									"value": "*"
								}
							]
						}
					],
					"statistics": [],
					"flags": "preview"
				},
				{
					"extensionId": "27",
					"extensionName": "newdatabase",
					"displayName": "New Database",
					"shortDescription": "Adds a 'New Database' command. Right-click on the Databases for a connection in Object Explorer, or run 'New Database' from the command palette.",
					"publisher": {
						"displayName": "Kevin Cunnane",
						"publisherId": "kevcunnane",
						"publisherName": "kevcunnane"
					},
					"versions": [
						{
							"version": "0.0.3",
							"lastUpdated": "11/27/2018",
							"assetUri": "",
							"fallbackAssetUri": "fallbackAssetUri",
							"files": [
								{
									"assetType": "Microsoft.SQLOps.DownloadPage",
									"source": "https://github.com/kevcunnane/azuredatastudio-newdatabase/releases/tag/0.0.3"
								},
								{
									"assetType": "Microsoft.VisualStudio.Services.Icons.Default",
									"source": "https://raw.githubusercontent.com/kevcunnane/azuredatastudio-newdatabase/master/images/sqlserver.png"
								},
								{
									"assetType": "Microsoft.VisualStudio.Services.Content.Details",
									"source": "https://raw.githubusercontent.com/kevcunnane/azuredatastudio-newdatabase/master/README.md"
								},
								{
									"assetType": "Microsoft.VisualStudio.Code.Manifest",
									"source": "https://raw.githubusercontent.com/kevcunnane/azuredatastudio-newdatabase/master/package.json"
								},
								{
									"assetType": "Microsoft.VisualStudio.Services.Content.License",
									"source": "https://raw.githubusercontent.com/kevcunnane/azuredatastudio-newdatabase/master/LICENSE"
								}
							],
							"properties": [
								{
									"key": "Microsoft.VisualStudio.Code.ExtensionDependencies",
									"value": ""
								},
								{
									"key": "Microsoft.VisualStudio.Services.Links.Source",
									"value": "https://github.com/kevcunnane/azuredatastudio-newdatabase"
								},
								{
									"key": "Microsoft.VisualStudio.Code.Engine",
									"value": "*"
								}
							]
						}
					],
					"statistics": [],
					"flags": "preview"
				},
				{
					"extensionId": "28",
					"extensionName": "sp_executesqlToSQL",
					"displayName": "sp_executesql to SQL",
					"shortDescription": "Convert sp_executesql to sql",
					"publisher": {
						"displayName": "Pejman Nikram",
						"publisherId": "pejmannikram",
						"publisherName": "pejmannikram"
					},
					"versions": [
						{
							"version": "0.0.1",
							"lastUpdated": "11/13/2018",
							"assetUri": "",
							"fallbackAssetUri": "fallbackAssetUri",
							"files": [
								{
									"assetType": "Microsoft.SQLOps.DownloadPage",
									"source": "https://github.com/PejmanNik/sqlops-spexecutesql-to-sql/releases/tag/0.0.1"
								},
								{
									"assetType": "Microsoft.VisualStudio.Services.Icons.Default",
									"source": "https://raw.githubusercontent.com/PejmanNik/sqlops-spexecutesql-to-sql/master/images/icon.png"
								},
								{
									"assetType": "Microsoft.VisualStudio.Services.Content.Details",
									"source": "https://raw.githubusercontent.com/PejmanNik/sqlops-spexecutesql-to-sql/master/README.md"
								},
								{
									"assetType": "Microsoft.VisualStudio.Code.Manifest",
									"source": "https://raw.githubusercontent.com/PejmanNik/sqlops-spexecutesql-to-sql/master/package.json"
								}
							],
							"properties": [
								{
									"key": "Microsoft.VisualStudio.Code.ExtensionDependencies",
									"value": ""
								},
								{
									"key": "Microsoft.VisualStudio.Services.Links.Source",
									"value": "https://github.com/PejmanNik/sqlops-spexecutesql-to-sql"
								},
								{
									"key": "Microsoft.VisualStudio.Code.Engine",
									"value": "*"
								}
							]
						}
					],
					"statistics": [],
					"flags": "preview"
				},
				{
					"extensionId": "29",
					"extensionName": "sqldm-performance-insights",
					"displayName": "Idera SQL DM Performance Insights",
					"shortDescription": "SQL Diagnostic Manager performance insights dashboard",
					"publisher": {
						"displayName": "Idera Inc",
						"publisherId": "IDERA",
						"publisherName": "IDERA"
					},
					"versions": [
						{
							"version": "0.4.0",
							"lastUpdated": "12/3/2018",
							"assetUri": "",
							"fallbackAssetUri": "fallbackAssetUri",
							"files": [
								{
									"assetType": "Microsoft.SQLOps.DownloadPage",
									"source": "https://www.idera.com/productssolutions/freetools/sqldmperformanceinsights"
								},
								{
									"assetType": "Microsoft.VisualStudio.Services.Icons.Default",
									"source": "https://www.idera.com/AppVisor/icon.png"
								},
								{
									"assetType": "Microsoft.VisualStudio.Services.Content.Details",
									"source": "https://www.idera.com/AppVisor/README.md"
								},
								{
									"assetType": "Microsoft.VisualStudio.Code.Manifest",
									"source": "https://www.idera.com/AppVisor/package.json"
								},
								{
									"assetType": "Microsoft.VisualStudio.Services.Content.License",
									"source": "https://www.idera.com/AppVisor/license.rtf"
								}
							],
							"properties": [
								{
									"key": "Microsoft.VisualStudio.Code.ExtensionDependencies",
									"value": ""
								},
								{
									"key": "Microsoft.VisualStudio.Code.Engine",
									"value": "*"
								},
								{
									"key": "Microsoft.VisualStudio.Services.Links.Source",
									"value": "https://www.idera.com/"
								}
							]
						}
					],
					"statistics": [],
					"flags": "preview"
				},
				{
					"extensionId": "30",
					"extensionName": "sqlops-theme-onedark",
					"displayName": "Atom One Dark Theme",
					"shortDescription": "Azure Data Studio Theme based on Atom's One Dark theme",
					"publisher": {
						"displayName": "Michael Wolfenden",
						"publisherId": "michael-wolfenden",
						"publisherName": "michael-wolfenden"
					},
					"versions": [
						{
							"version": "1.0.0",
							"lastUpdated": "01/11/2019",
							"assetUri": "",
							"fallbackAssetUri": "fallbackAssetUri",
							"files": [
								{
									"assetType": "Microsoft.SQLOps.DownloadPage",
									"source": "https://github.com/michael-wolfenden/sqlops-theme-onedark/releases/tag/v1.0.0"
								},
								{
									"assetType": "Microsoft.VisualStudio.Services.Icons.Default",
									"source": "https://raw.githubusercontent.com/michael-wolfenden/sqlops-theme-onedark/master/assets/logo.png"
								},
								{
									"assetType": "Microsoft.VisualStudio.Services.Content.Details",
									"source": "https://raw.githubusercontent.com/michael-wolfenden/sqlops-theme-onedark/master/README.md"
								},
								{
									"assetType": "Microsoft.VisualStudio.Code.Manifest",
									"source": "https://raw.githubusercontent.com/michael-wolfenden/sqlops-theme-onedark/master/package.json"
								},
								{
									"assetType": "Microsoft.VisualStudio.Services.Content.License",
									"source": "https://raw.githubusercontent.com/michael-wolfenden/sqlops-theme-onedark/master/LICENSE.md"
								}
							],
							"properties": [
								{
									"key": "Microsoft.VisualStudio.Code.ExtensionDependencies",
									"value": ""
								},
								{
									"key": "Microsoft.VisualStudio.Services.Links.Source",
									"value": "https://github.com/michael-wolfenden/sqlops-theme-onedark"
								},
								{
									"key": "Microsoft.VisualStudio.Code.Engine",
									"value": "*"
								}
							]
						}
					],
					"statistics": [],
					"flags": "preview"
				},
				{
					"extensionId": "31",
					"extensionName": "poor-sql-formatter",
					"displayName": "Poor SQL Formatter",
					"shortDescription": "T-SQL Formatter & Beautifier.",
					"publisher": {
						"displayName": "WSR Publishing, Inc.",
						"publisherId": "WSRPublishing",
						"publisherName": "WSRPublishing"
					},
					"versions": [
						{
							"version": "0.1.0",
							"lastUpdated": "01/23/2019",
							"assetUri": "",
							"fallbackAssetUri": "fallbackAssetUri",
							"files": [
								{
									"assetType": "Microsoft.SQLOps.DownloadPage",
									"source": "https://github.com/wsr-publishing/azure-poor-formatter/releases/tag/v0.1.0"
								},
								{
									"assetType": "Microsoft.VisualStudio.Services.Content.Details",
									"source": "https://raw.githubusercontent.com/wsr-publishing/azure-poor-formatter/master/README.md"
								},
								{
									"assetType": "Microsoft.VisualStudio.Code.Manifest",
									"source": "https://raw.githubusercontent.com/wsr-publishing/azure-poor-formatter/master/package.json"
								},
								{
									"assetType": "Microsoft.VisualStudio.Services.Content.License",
									"source": "https://raw.githubusercontent.com/wsr-publishing/azure-poor-formatter/master/LICENSE"
								}
							],
							"properties": [
								{
									"key": "Microsoft.VisualStudio.Code.ExtensionDependencies",
									"value": ""
								},
								{
									"key": "Microsoft.VisualStudio.Services.Links.Source",
									"value": "https://github.com/wsr-publishing/azure-poor-formatter"
								},
								{
									"key": "Microsoft.VisualStudio.Code.Engine",
									"value": "*"
								}
							]
						}
					],
					"statistics": [],
					"flags": "preview"
				},
				{
					"extensionId": "32",
					"extensionName": "admin-pack",
					"displayName": "Admin Pack for SQL Server",
					"shortDescription": "Admin Pack for SQL Server is a collection of popular database administration extensions to help you manage SQL Server.",
					"publisher": {
						"displayName": "Microsoft",
						"publisherId": "Microsoft",
						"publisherName": "Microsoft"
					},
					"versions": [
						{
							"version": "0.0.2",
							"lastUpdated": "3/15/2019",
							"assetUri": "",
							"fallbackAssetUri": "fallbackAssetUri",
							"files": [
								{
									"assetType": "Microsoft.VisualStudio.Services.VSIXPackage",
									"source": "https://sqlopsextensions.blob.core.windows.net/extensions/admin-pack/admin-pack-0.0.2.vsix"
								},
								{
									"assetType": "Microsoft.VisualStudio.Services.Icons.Default",
									"source": "https://raw.githubusercontent.com/Microsoft/vscode-mssql/master/images/sqlserver.png"
								},
								{
									"assetType": "Microsoft.VisualStudio.Services.Content.Details",
									"source": "https://raw.githubusercontent.com/Microsoft/azuredatastudio/master/extensions/admin-pack/README.md"
								},
								{
									"assetType": "Microsoft.VisualStudio.Code.Manifest",
									"source": "https://raw.githubusercontent.com/Microsoft/azuredatastudio/master/extensions/admin-pack/package.json"
								},
								{
									"assetType": "Microsoft.VisualStudio.Services.Content.License",
									"source": "https://raw.githubusercontent.com/Microsoft/azuredatastudio/master/LICENSE.txt"
								}
							],
							"properties": [
								{
									"key": "Microsoft.VisualStudio.Code.ExtensionDependencies",
									"value": ""
								},
								{
									"key": "Microsoft.VisualStudio.Code.ExtensionPack",
									"value": "Microsoft.agent,Microsoft.profiler,Microsoft.import,Microsoft.dacpac"
								},
								{
									"key": "Microsoft.VisualStudio.Code.Engine",
									"value": "*"
								},
								{
									"key": "Microsoft.VisualStudio.Services.Links.Source",
									"value": "https://github.com/Microsoft/azuredatastudio"
								}
							]
						}
					],
					"statistics": [],
					"flags": "preview"
				},
				{
					"extensionId": "33",
					"extensionName": "dacpac",
					"displayName": "SQL Server Dacpac",
					"shortDescription": "Manage data-tier applications",
					"publisher": {
						"displayName": "Microsoft",
						"publisherId": "Microsoft",
						"publisherName": "Microsoft"
					},
					"versions": [
						{
							"version": "0.4.0",
							"lastUpdated": "7/8/2019",
							"assetUri": "",
							"fallbackAssetUri": "fallbackAssetUri",
							"files": [
								{
									"assetType": "Microsoft.VisualStudio.Services.VSIXPackage",
									"source": "https://sqlopsextensions.blob.core.windows.net/extensions/dacpac/dacpac-0.4.0.vsix"
								},
								{
									"assetType": "Microsoft.VisualStudio.Services.Icons.Default",
									"source": "https://raw.githubusercontent.com/Microsoft/vscode-mssql/master/images/sqlserver.png"
								},
								{
									"assetType": "Microsoft.VisualStudio.Services.Content.Details",
									"source": "https://raw.githubusercontent.com/Microsoft/azuredatastudio/master/extensions/dacpac/README.md"
								},
								{
									"assetType": "Microsoft.VisualStudio.Code.Manifest",
									"source": "https://raw.githubusercontent.com/Microsoft/azuredatastudio/master/extensions/dacpac/package.json"
								},
								{
									"assetType": "Microsoft.VisualStudio.Services.Content.License",
									"source": "https://raw.githubusercontent.com/Microsoft/azuredatastudio/master/LICENSE.txt"
								}
							],
							"properties": [
								{
									"key": "Microsoft.VisualStudio.Code.ExtensionDependencies",
									"value": ""
								},
								{
									"key": "Microsoft.VisualStudio.Code.Engine",
									"value": ">=0.32.1"
								},
								{
									"key": "Microsoft.VisualStudio.Services.Links.Source",
									"value": "https://github.com/Microsoft/azuredatastudio"
								}
							]
						}
					],
					"statistics": [],
					"flags": "preview"
				},
				{
					"extensionId": "34",
					"extensionName": "azuredatastudio-postgresql",
					"displayName": "PostgreSQL",
					"shortDescription": "PostgreSQL extension for Azure Data Studio",
					"publisher": {
						"displayName": "Microsoft",
						"publisherId": "Microsoft",
						"publisherName": "Microsoft"
					},
					"versions": [
						{
							"version": "0.2.1",
							"lastUpdated": "7/8/2019",
							"assetUri": "",
							"fallbackAssetUri": "fallbackAssetUri",
							"files": [
								{
									"assetType": "Microsoft.VisualStudio.Services.VSIXPackage",
									"source": "https://sqlopsextensions.blob.core.windows.net/extensions/postgresql/azuredatastudio-postgresql-0.2.1.vsix"
								},
								{
									"assetType": "Microsoft.VisualStudio.Services.Icons.Default",
									"source": "https://raw.githubusercontent.com/Microsoft/azuredatastudio-postgresql/master/images/extension-icon.png"
								},
								{
									"assetType": "Microsoft.VisualStudio.Services.Content.Details",
									"source": "https://raw.githubusercontent.com/Microsoft/azuredatastudio-postgresql/master/README.md"
								},
								{
									"assetType": "Microsoft.VisualStudio.Code.Manifest",
									"source": "https://raw.githubusercontent.com/Microsoft/azuredatastudio-postgresql/master/package.json"
								},
								{
									"assetType": "Microsoft.VisualStudio.Services.Content.License",
									"source": "https://raw.githubusercontent.com/Microsoft/azuredatastudio-postgresql/master/LICENSE"
								}
							],
							"properties": [
								{
									"key": "Microsoft.VisualStudio.Code.ExtensionDependencies",
									"value": ""
								},
								{
									"key": "Microsoft.VisualStudio.Code.Engine",
									"value": ">=0.32.1"
								},
								{
									"key": "Microsoft.AzDataEngine",
									"value": ">=1.8.0"
								},
								{
									"key": "Microsoft.VisualStudio.Services.Links.Source",
									"value": "https://github.com/Microsoft/azuredatastudio-postgresql/"
								}
							]
						}
					],
					"statistics": [],
					"flags": "preview"
				},
				{
					"extensionId": "35",
					"extensionName": "powershell",
					"displayName": "PowerShell",
					"shortDescription": "Develop PowerShell scripts in Azure Data Studio",
					"publisher": {
						"displayName": "Microsoft",
						"publisherId": "Microsoft",
						"publisherName": "Microsoft"
					},
					"versions": [
						{
							"version": "2019.5.0",
							"lastUpdated": "6/19/2019",
							"assetUri": "",
							"fallbackAssetUri": "fallbackAssetUri",
							"files": [
								{
									"assetType": "Microsoft.VisualStudio.Services.VSIXPackage",
									"source": "https://sqlopsextensions.blob.core.windows.net/extensions/powershell/ms-vscode.PowerShell-2019.5.0.vsix"
								},
								{
									"assetType": "Microsoft.VisualStudio.Services.Icons.Default",
									"source": "https://raw.githubusercontent.com/PowerShell/vscode-powershell/master/images/PowerShell_icon.png"
								},
								{
									"assetType": "Microsoft.VisualStudio.Services.Content.Details",
									"source": "https://raw.githubusercontent.com/PowerShell/vscode-powershell/master/docs/azure_data_studio/README_FOR_MARKETPLACE.md"
								},
								{
									"assetType": "Microsoft.VisualStudio.Code.Manifest",
									"source": "https://raw.githubusercontent.com/PowerShell/vscode-powershell/master/package.json"
								},
								{
									"assetType": "Microsoft.VisualStudio.Services.Content.License",
									"source": "https://raw.githubusercontent.com/PowerShell/vscode-powershell/master/LICENSE.txt"
								}
							],
							"properties": [
								{
									"key": "Microsoft.VisualStudio.Code.ExtensionDependencies",
									"value": ""
								},
								{
									"key": "Microsoft.VisualStudio.Code.Engine",
									"value": ">=0.32.1"
								},
								{
									"key": "Microsoft.VisualStudio.Services.Links.Source",
									"value": "https://github.com/PowerShell/vscode-powershell/"
								}
							]
						}
					],
					"statistics": [],
					"flags": "preview"
				},
				{
					"extensionId": "36",
					"extensionName": "palenight-theme-dataazurestudio-version",
					"displayName": "Palenight Theme",
					"shortDescription": "Palenight Theme - Azure Data Studio Version Theme (based on vscode version)",
					"publisher": {
						"displayName": "JoseRocha",
						"publisherId": "JoseRocha",
						"publisherName": "JoseRocha"
					},
					"versions": [
						{
							"version": "0.0.2",
							"lastUpdated": "04/06/2019",
							"assetUri": "",
							"fallbackAssetUri": "fallbackAssetUri",
							"files": [
								{
									"assetType": "Microsoft.SQLOps.DownloadPage",
									"source": "https://github.com/joserocha/azdatastudio-material-palenight-theme/releases/tag/0.0.2"
								},
								{
									"assetType": "Microsoft.VisualStudio.Services.Links.Source",
									"source": "https://github.com/joserocha/azdatastudio-material-palenight-theme/"
								},
								{
									"assetType": "Microsoft.VisualStudio.Services.Icons.Default",
									"source": "https://raw.githubusercontent.com/joserocha/azdatastudio-material-palenight-theme/master/icon.png"
								},
								{
									"assetType": "Microsoft.VisualStudio.Services.Content.Details",
									"source": "https://raw.githubusercontent.com/joserocha/azdatastudio-material-palenight-theme/master/README.md"
								},
								{
									"assetType": "Microsoft.VisualStudio.Code.Manifest",
									"source": "https://raw.githubusercontent.com/joserocha/azdatastudio-material-palenight-theme/master/package.json"
								},
								{
									"assetType": "Microsoft.VisualStudio.Services.Content.License",
									"source": "https://raw.githubusercontent.com/joserocha/azdatastudio-material-palenight-theme/master/License.txt"
								}
							],
							"properties": [
								{
									"key": "Microsoft.VisualStudio.Code.ExtensionDependencies",
									"value": ""
								},
								{
									"key": "Microsoft.VisualStudio.Code.Engine",
									"value": "*"
								}
							]
						}
					],
					"statistics": [],
					"flags": "preview"
				},
				{
					"extensionId": "37",
					"extensionName": "schema-compare",
					"displayName": "SQL Server Schema Compare",
					"shortDescription": "Schema Compare tool for dacpac and databases",
					"publisher": {
						"displayName": "Microsoft",
						"publisherId": "Microsoft",
						"publisherName": "Microsoft"
					},
					"versions": [
						{
							"version": "0.4.0",
							"lastUpdated": "6/26/2019",
							"assetUri": "",
							"fallbackAssetUri": "fallbackAssetUri",
							"files": [
								{
									"assetType": "Microsoft.VisualStudio.Services.VSIXPackage",
									"source": "https://sqlopsextensions.blob.core.windows.net/extensions/schema-compare/schema-compare-0.4.0.vsix"
								},
								{
									"assetType": "Microsoft.VisualStudio.Services.Icons.Default",
									"source": "https://raw.githubusercontent.com/Microsoft/vscode-mssql/master/images/sqlserver.png"
								},
								{
									"assetType": "Microsoft.VisualStudio.Services.Content.Details",
									"source": "https://raw.githubusercontent.com/Microsoft/azuredatastudio/master/extensions/schema-compare/README.md"
								},
								{
									"assetType": "Microsoft.VisualStudio.Code.Manifest",
									"source": "https://raw.githubusercontent.com/Microsoft/azuredatastudio/master/extensions/schema-compare/package.json"
								},
								{
									"assetType": "Microsoft.VisualStudio.Services.Content.License",
									"source": "https://raw.githubusercontent.com/Microsoft/azuredatastudio/master/LICENSE.txt"
								}
							],
							"properties": [
								{
									"key": "Microsoft.VisualStudio.Code.ExtensionDependencies",
									"value": ""
								},
								{
									"key": "Microsoft.VisualStudio.Code.Engine",
									"value": ">=0.32.1"
								},
								{
									"key": "Microsoft.AzDataEngine",
									"value": ">=1.9.0"
								},
								{
									"key": "Microsoft.VisualStudio.Services.Links.Source",
									"value": "https://github.com/Microsoft/azuredatastudio"
								}
							]
						}
					],
					"statistics": [],
					"flags": "preview"
				},
				{
					"extensionId": "38",
					"extensionName": "azdata-sanddance",
					"displayName": "SandDance for Azure Data Studio",
					"shortDescription": "Visually explore, understand, and present your data.",
					"publisher": {
						"displayName": "msrvida",
						"publisherId": "msrvida",
						"publisherName": "msrvida"
					},
					"versions": [
						{
							"version": "1.2.0",
							"lastUpdated": "6/12/2019",
							"assetUri": "",
							"fallbackAssetUri": "fallbackAssetUri",
							"files": [
								{
									"assetType": "Microsoft.VisualStudio.Services.VSIXPackage",
									"source": "https://sqlopsextensions.blob.core.windows.net/extensions/sanddance/azdata-sanddance-1.2.0.vsix"
								},
								{
									"assetType": "Microsoft.VisualStudio.Services.Icons.Default",
									"source": "https://raw.githubusercontent.com/Microsoft/SandDance/master/packages/azdata-sanddance/sanddance-logo.png"
								},
								{
									"assetType": "Microsoft.VisualStudio.Services.Content.Details",
									"source": "https://raw.githubusercontent.com/Microsoft/SandDance/master/packages/azdata-sanddance/README.md"
								},
								{
									"assetType": "Microsoft.VisualStudio.Code.Manifest",
									"source": "https://raw.githubusercontent.com/Microsoft/SandDance/master/packages/azdata-sanddance/package.json"
								},
								{
									"assetType": "Microsoft.VisualStudio.Services.Content.License",
									"source": "https://raw.githubusercontent.com/Microsoft/azuredatastudio/master/LICENSE.txt"
								}
							],
							"properties": [
								{
									"key": "Microsoft.VisualStudio.Code.ExtensionDependencies",
									"value": ""
								},
								{
									"key": "Microsoft.VisualStudio.Code.Engine",
									"value": ">=0.32.1"
								},
								{
									"key": "Microsoft.VisualStudio.Services.Links.Source",
									"value": "https://github.com/Microsoft/SandDance"
								}
							]
						}
					],
					"statistics": [],
					"flags": "preview"
				},
				{
					"extensionId": "39",
					"extensionName": "managed-instance-dashboard",
					"displayName": "Managed Instance Dashboard",
					"shortDescription": "Managed Instance Dashboard",
					"publisher": {
						"displayName": "Microsoft",
						"publisherId": "Microsoft",
						"publisherName": "Microsoft"
					},
					"versions": [
						{
							"version": "0.3.7",
							"lastUpdated": "7/3/2019",
							"assetUri": "",
							"fallbackAssetUri": "fallbackAssetUri",
							"files": [
								{
									"assetType": "Microsoft.VisualStudio.Services.VSIXPackage",
									"source": "https://sqlopsextensions.blob.core.windows.net/extensions/managed-instance-dashboard/managed-instance-dashboard-0.3.7.vsix"
								},
								{
									"assetType": "Microsoft.VisualStudio.Services.Icons.Default",
									"source": "https://raw.githubusercontent.com/JocaPC/AzureDataStudio-Managed-Instance/master/images/ManagedInstanceLogo.png"
								},
								{
									"assetType": "Microsoft.VisualStudio.Services.Content.Details",
									"source": "https://raw.githubusercontent.com/JocaPC/AzureDataStudio-Managed-Instance/master/README.md"
								},
								{
									"assetType": "Microsoft.VisualStudio.Code.Manifest",
									"source": "https://raw.githubusercontent.com/JocaPC/AzureDataStudio-Managed-Instance/master/package.json"
								},
								{
									"assetType": "Microsoft.VisualStudio.Services.Content.License",
									"source": "https://raw.githubusercontent.com/Microsoft/azuredatastudio/master/LICENSE.txt"
								}
							],
							"properties": [
								{
									"key": "Microsoft.VisualStudio.Code.ExtensionDependencies",
									"value": ""
								},
								{
									"key": "Microsoft.VisualStudio.Code.Engine",
									"value": ">=0.32.1"
								},
								{
									"key": "Microsoft.VisualStudio.Services.Links.Source",
									"value": "https://github.com/JocaPC/AzureDataStudio-Managed-Instance"
								}
							]
						}
					],
					"statistics": [],
					"flags": "preview"
				},
				{
					"extensionId": "40",
					"extensionName": "cms",
					"displayName": "Central Management Servers",
					"shortDescription": "Central Management Servers",
					"publisher": {
						"displayName": "Microsoft",
						"publisherId": "Microsoft",
						"publisherName": "Microsoft"
					},
					"versions": [
						{
							"version": "0.3.0",
							"lastUpdated": "7/8/2019",
							"assetUri": "",
							"fallbackAssetUri": "fallbackAssetUri",
							"files": [
								{
									"assetType": "Microsoft.VisualStudio.Services.VSIXPackage",
									"source": "https://sqlopsextensions.blob.core.windows.net/extensions/cms/cms-0.3.0.vsix"
								},
								{
									"assetType": "Microsoft.VisualStudio.Services.Icons.Default",
									"source": "https://raw.githubusercontent.com/Microsoft/vscode-mssql/master/images/sqlserver.png"
								},
								{
									"assetType": "Microsoft.VisualStudio.Services.Content.Details",
									"source": "https://raw.githubusercontent.com/Microsoft/azuredatastudio/master/extensions/cms/README.md"
								},
								{
									"assetType": "Microsoft.VisualStudio.Code.Manifest",
									"source": "https://raw.githubusercontent.com/Microsoft/azuredatastudio/master/extensions/cms/package.json"
								},
								{
									"assetType": "Microsoft.VisualStudio.Services.Content.License",
									"source": "https://raw.githubusercontent.com/Microsoft/azuredatastudio/master/LICENSE.txt"
								}
							],
							"properties": [
								{
									"key": "Microsoft.VisualStudio.Code.ExtensionDependencies",
									"value": ""
								},
								{
									"key": "Microsoft.VisualStudio.Code.Engine",
									"value": ">=0.32.1"
								},
								{
									"key": "Microsoft.AzDataEngine",
									"value": ">=1.8.0"
								},
								{
									"key": "Microsoft.VisualStudio.Services.Links.Source",
									"value": "https://github.com/Microsoft/azuredatastudio"
								}
							]
						}
					],
					"statistics": [],
					"flags": "preview"
				},
				{
					"extensionId": "41",
					"extensionName": "admin-tool-ext-win",
					"displayName": "Database Administration Tool Extensions for Windows",
					"shortDescription": "Provides additional Windows-specific functionality to Azure Data Studio",
					"publisher": {
						"displayName": "Microsoft",
						"publisherId": "Microsoft",
						"publisherName": "Microsoft"
					},
					"versions": [
						{
							"version": "0.0.1",
							"lastUpdated": "5/31/2019",
							"assetUri": "",
							"fallbackAssetUri": "fallbackAssetUri",
							"files": [
								{
									"assetType": "Microsoft.VisualStudio.Services.VSIXPackage",
									"source": "https://sqlopsextensions.blob.core.windows.net/extensions/admin-tool-ext-win/admin-tool-ext-win-0.0.1.vsix"
								},
								{
									"assetType": "Microsoft.VisualStudio.Services.Icons.Default",
									"source": "https://raw.githubusercontent.com/Microsoft/vscode-mssql/master/images/sqlserver.png"
								},
								{
									"assetType": "Microsoft.VisualStudio.Services.Content.Details",
									"source": "https://raw.githubusercontent.com/microsoft/azuredatastudio/master/extensions/admin-tool-ext-win/README.md"
								},
								{
									"assetType": "Microsoft.VisualStudio.Code.Manifest",
									"source": "https://raw.githubusercontent.com/microsoft/azuredatastudio/master/extensions/admin-tool-ext-win/package.json"
								},
								{
									"assetType": "Microsoft.VisualStudio.Services.Content.License",
									"source": "https://raw.githubusercontent.com/Microsoft/azuredatastudio/master/LICENSE.txt"
								}
							],
							"properties": [
								{
									"key": "Microsoft.VisualStudio.Code.ExtensionDependencies",
									"value": ""
								},
								{
									"key": "Microsoft.VisualStudio.Code.Engine",
									"value": ">=1.30.1"
								},
								{
									"key": "Microsoft.AzDataEngine",
									"value": ">=1.8.0"
								},
								{
									"key": "Microsoft.VisualStudio.Services.Links.Source",
									"value": "https://github.com/Microsoft/azuredatastudio"
								}
							]
						}
					],
					"statistics": [],
					"flags": "preview"
				},
				{
					"extensionId": "42",
<<<<<<< HEAD
					"extensionName": "code-settings-sync",
					"displayName": "Settings Sync",
					"shortDescription": "Synchronize Settings, Snippets, Themes, File Icons, Launch, Keybindings, Workspaces and Extensions Across Multiple Machines Using GitHub Gist.",
					"publisher": {
						"displayName": "Shan Khan",
						"publisherId": "Shan",
						"publisherName": "Shan"
					},
					"versions": [
						{
							"version": "3.3.1",
							"lastUpdated": "6/26/2019",
=======
					"extensionName": "ads-language-pack-de",
					"displayName": "German Language Pack for Azure Data Studio",
					"shortDescription": "Language pack extension for German",
					"publisher": {
						"displayName": "Microsoft",
						"publisherId": "Microsoft",
						"publisherName": "Microsoft"
					},
					"versions": [
						{
							"version": "1.9.0",
							"lastUpdated": "6/24/2019",
>>>>>>> 88d3d405
							"assetUri": "",
							"fallbackAssetUri": "fallbackAssetUri",
							"files": [
								{
									"assetType": "Microsoft.VisualStudio.Services.VSIXPackage",
<<<<<<< HEAD
									"source": "https://github.com/shanalikhan/code-settings-sync/releases/download/v3.3.1/code-settings-sync-3.3.1.vsix"
								},
								{
									"assetType": "Microsoft.SQLOps.DownloadPage",
									"source": "https://github.com/shanalikhan/code-settings-sync/releases/tag/v3.3.1"
								},
								{
									"assetType": "Microsoft.VisualStudio.Services.Icons.Default",
									"source": "https://raw.githubusercontent.com/shanalikhan/code-settings-sync/master/images/cloud.png"
								},
								{
									"assetType": "Microsoft.VisualStudio.Services.Content.Details",
									"source": "https://raw.githubusercontent.com/shanalikhan/code-settings-sync/master/README.md"
								},
								{
									"assetType": "Microsoft.VisualStudio.Code.Manifest",
									"source": "https://raw.githubusercontent.com/shanalikhan/code-settings-sync/master/package.json"
								},
								{
									"assetType": "Microsoft.VisualStudio.Services.Content.License",
									"source": "https://raw.githubusercontent.com/shanalikhan/code-settings-sync/master/LICENSE"
=======
									"source": "https://sqlopsextensions.blob.core.windows.net/extensions/langpacks/1.9.0/ads-language-pack-de-1.9.0.vsix"
								},
								{
									"assetType": "Microsoft.VisualStudio.Services.Icons.Default",
									"source": "https://raw.githubusercontent.com/microsoft/azuredatastudio/master/i18n/language-pack-de/languagepack.png"
								},
								{
									"assetType": "Microsoft.VisualStudio.Services.Content.Details",
									"source": "https://raw.githubusercontent.com/microsoft/azuredatastudio/master/i18n/language-pack-de/README.md"
								},
								{
									"assetType": "Microsoft.VisualStudio.Code.Manifest",
									"source": "https://raw.githubusercontent.com/microsoft/azuredatastudio/master/i18n/language-pack-de/package.json"
								},
								{
									"assetType": "Microsoft.VisualStudio.Services.Content.License",
									"source": "https://raw.githubusercontent.com/Microsoft/azuredatastudio/master/LICENSE.txt"
								}
							],
							"properties": [
								{
									"key": "Microsoft.VisualStudio.Code.ExtensionDependencies",
									"value": ""
								},
								{
									"key": "Microsoft.VisualStudio.Code.Engine",
									"value": ">=1.30.1"
								},
								{
									"key": "Microsoft.AzDataEngine",
									"value": ">=1.9.0"
								},
								{
									"key": "Microsoft.VisualStudio.Services.Links.Source",
									"value": "https://github.com/Microsoft/azuredatastudio"
								},
								{
									"key": "Microsoft.VisualStudio.Code.LocalizedLanguages",
									"value": "de"
								}
							]
						}
					],
					"statistics": [],
					"flags": "preview"
				},
				{
					"extensionId": "43",
					"extensionName": "ads-language-pack-es",
					"displayName": "Spanish Language Pack for Azure Data Studio",
					"shortDescription": "Language pack extension for Spanish",
					"publisher": {
						"displayName": "Microsoft",
						"publisherId": "Microsoft",
						"publisherName": "Microsoft"
					},
					"versions": [
						{
							"version": "1.9.0",
							"lastUpdated": "6/24/2019",
							"assetUri": "",
							"fallbackAssetUri": "fallbackAssetUri",
							"files": [
								{
									"assetType": "Microsoft.VisualStudio.Services.VSIXPackage",
									"source": "https://sqlopsextensions.blob.core.windows.net/extensions/langpacks/1.9.0/ads-language-pack-es-1.9.0.vsix"
								},
								{
									"assetType": "Microsoft.VisualStudio.Services.Icons.Default",
									"source": "https://raw.githubusercontent.com/microsoft/azuredatastudio/master/i18n/language-pack-es/languagepack.png"
								},
								{
									"assetType": "Microsoft.VisualStudio.Services.Content.Details",
									"source": "https://raw.githubusercontent.com/microsoft/azuredatastudio/master/i18n/language-pack-es/README.md"
								},
								{
									"assetType": "Microsoft.VisualStudio.Code.Manifest",
									"source": "https://raw.githubusercontent.com/microsoft/azuredatastudio/master/i18n/language-pack-es/package.json"
								},
								{
									"assetType": "Microsoft.VisualStudio.Services.Content.License",
									"source": "https://raw.githubusercontent.com/Microsoft/azuredatastudio/master/LICENSE.txt"
								}
							],
							"properties": [
								{
									"key": "Microsoft.VisualStudio.Code.ExtensionDependencies",
									"value": ""
								},
								{
									"key": "Microsoft.VisualStudio.Code.Engine",
									"value": ">=1.30.1"
								},
								{
									"key": "Microsoft.AzDataEngine",
									"value": ">=1.9.0"
								},
								{
									"key": "Microsoft.VisualStudio.Services.Links.Source",
									"value": "https://github.com/Microsoft/azuredatastudio"
								},
								{
									"key": "Microsoft.VisualStudio.Code.LocalizedLanguages",
									"value": "es"
								}
							]
						}
					],
					"statistics": [],
					"flags": "preview"
				},
				{
					"extensionId": "44",
					"extensionName": "ads-language-pack-fr",
					"displayName": "French Language Pack for Azure Data Studio",
					"shortDescription": "Language pack extension for French",
					"publisher": {
						"displayName": "Microsoft",
						"publisherId": "Microsoft",
						"publisherName": "Microsoft"
					},
					"versions": [
						{
							"version": "1.9.0",
							"lastUpdated": "6/24/2019",
							"assetUri": "",
							"fallbackAssetUri": "fallbackAssetUri",
							"files": [
								{
									"assetType": "Microsoft.VisualStudio.Services.VSIXPackage",
									"source": "https://sqlopsextensions.blob.core.windows.net/extensions/langpacks/1.9.0/ads-language-pack-fr-1.9.0.vsix"
								},
								{
									"assetType": "Microsoft.VisualStudio.Services.Icons.Default",
									"source": "https://raw.githubusercontent.com/microsoft/azuredatastudio/master/i18n/language-pack-fr/languagepack.png"
								},
								{
									"assetType": "Microsoft.VisualStudio.Services.Content.Details",
									"source": "https://raw.githubusercontent.com/microsoft/azuredatastudio/master/i18n/language-pack-fr/README.md"
								},
								{
									"assetType": "Microsoft.VisualStudio.Code.Manifest",
									"source": "https://raw.githubusercontent.com/microsoft/azuredatastudio/master/i18n/language-pack-fr/package.json"
								},
								{
									"assetType": "Microsoft.VisualStudio.Services.Content.License",
									"source": "https://raw.githubusercontent.com/Microsoft/azuredatastudio/master/LICENSE.txt"
								}
							],
							"properties": [
								{
									"key": "Microsoft.VisualStudio.Code.ExtensionDependencies",
									"value": ""
								},
								{
									"key": "Microsoft.VisualStudio.Code.Engine",
									"value": ">=1.30.1"
								},
								{
									"key": "Microsoft.AzDataEngine",
									"value": ">=1.9.0"
								},
								{
									"key": "Microsoft.VisualStudio.Services.Links.Source",
									"value": "https://github.com/Microsoft/azuredatastudio"
								},
								{
									"key": "Microsoft.VisualStudio.Code.LocalizedLanguages",
									"value": "fr"
								}
							]
						}
					],
					"statistics": [],
					"flags": "preview"
				},
				{
					"extensionId": "45",
					"extensionName": "ads-language-pack-it",
					"displayName": "Italian Language Pack for Azure Data Studio",
					"shortDescription": "Language pack extension for Italian",
					"publisher": {
						"displayName": "Microsoft",
						"publisherId": "Microsoft",
						"publisherName": "Microsoft"
					},
					"versions": [
						{
							"version": "1.9.0",
							"lastUpdated": "6/24/2019",
							"assetUri": "",
							"fallbackAssetUri": "fallbackAssetUri",
							"files": [
								{
									"assetType": "Microsoft.VisualStudio.Services.VSIXPackage",
									"source": "https://sqlopsextensions.blob.core.windows.net/extensions/langpacks/1.9.0/ads-language-pack-it-1.9.0.vsix"
								},
								{
									"assetType": "Microsoft.VisualStudio.Services.Icons.Default",
									"source": "https://raw.githubusercontent.com/microsoft/azuredatastudio/master/i18n/language-pack-it/languagepack.png"
								},
								{
									"assetType": "Microsoft.VisualStudio.Services.Content.Details",
									"source": "https://raw.githubusercontent.com/microsoft/azuredatastudio/master/i18n/language-pack-it/README.md"
								},
								{
									"assetType": "Microsoft.VisualStudio.Code.Manifest",
									"source": "https://raw.githubusercontent.com/microsoft/azuredatastudio/master/i18n/language-pack-it/package.json"
								},
								{
									"assetType": "Microsoft.VisualStudio.Services.Content.License",
									"source": "https://raw.githubusercontent.com/Microsoft/azuredatastudio/master/LICENSE.txt"
								}
							],
							"properties": [
								{
									"key": "Microsoft.VisualStudio.Code.ExtensionDependencies",
									"value": ""
								},
								{
									"key": "Microsoft.VisualStudio.Code.Engine",
									"value": ">=1.30.1"
								},
								{
									"key": "Microsoft.AzDataEngine",
									"value": ">=1.9.0"
								},
								{
									"key": "Microsoft.VisualStudio.Services.Links.Source",
									"value": "https://github.com/Microsoft/azuredatastudio"
								},
								{
									"key": "Microsoft.VisualStudio.Code.LocalizedLanguages",
									"value": "it"
								}
							]
						}
					],
					"statistics": [],
					"flags": "preview"
				},
				{
					"extensionId": "46",
					"extensionName": "ads-language-pack-ko",
					"displayName": "Korean Language Pack for Azure Data Studio",
					"shortDescription": "Language pack extension for Korean",
					"publisher": {
						"displayName": "Microsoft",
						"publisherId": "Microsoft",
						"publisherName": "Microsoft"
					},
					"versions": [
						{
							"version": "1.9.0",
							"lastUpdated": "6/24/2019",
							"assetUri": "",
							"fallbackAssetUri": "fallbackAssetUri",
							"files": [
								{
									"assetType": "Microsoft.VisualStudio.Services.VSIXPackage",
									"source": "https://sqlopsextensions.blob.core.windows.net/extensions/langpacks/1.9.0/ads-language-pack-ko-1.9.0.vsix"
								},
								{
									"assetType": "Microsoft.VisualStudio.Services.Icons.Default",
									"source": "https://raw.githubusercontent.com/microsoft/azuredatastudio/master/i18n/language-pack-ko/languagepack.png"
								},
								{
									"assetType": "Microsoft.VisualStudio.Services.Content.Details",
									"source": "https://raw.githubusercontent.com/microsoft/azuredatastudio/master/i18n/language-pack-ko/README.md"
								},
								{
									"assetType": "Microsoft.VisualStudio.Code.Manifest",
									"source": "https://raw.githubusercontent.com/microsoft/azuredatastudio/master/i18n/language-pack-ko/package.json"
								},
								{
									"assetType": "Microsoft.VisualStudio.Services.Content.License",
									"source": "https://raw.githubusercontent.com/Microsoft/azuredatastudio/master/LICENSE.txt"
								}
							],
							"properties": [
								{
									"key": "Microsoft.VisualStudio.Code.ExtensionDependencies",
									"value": ""
								},
								{
									"key": "Microsoft.VisualStudio.Code.Engine",
									"value": ">=1.30.1"
								},
								{
									"key": "Microsoft.AzDataEngine",
									"value": ">=1.9.0"
								},
								{
									"key": "Microsoft.VisualStudio.Services.Links.Source",
									"value": "https://github.com/Microsoft/azuredatastudio"
								},
								{
									"key": "Microsoft.VisualStudio.Code.LocalizedLanguages",
									"value": "ko"
								}
							]
						}
					],
					"statistics": [],
					"flags": "preview"
				},
				{
					"extensionId": "47",
					"extensionName": "ads-language-pack-pt-br",
					"displayName": "Portuguese (Brazil) Language Pack for Azure Data Studio",
					"shortDescription": "Language pack extension for Portuguese (Brazil)",
					"publisher": {
						"displayName": "Microsoft",
						"publisherId": "Microsoft",
						"publisherName": "Microsoft"
					},
					"versions": [
						{
							"version": "1.9.0",
							"lastUpdated": "6/24/2019",
							"assetUri": "",
							"fallbackAssetUri": "fallbackAssetUri",
							"files": [
								{
									"assetType": "Microsoft.VisualStudio.Services.VSIXPackage",
									"source": "https://sqlopsextensions.blob.core.windows.net/extensions/langpacks/1.9.0/ads-language-pack-pt-br-1.9.0.vsix"
								},
								{
									"assetType": "Microsoft.VisualStudio.Services.Icons.Default",
									"source": "https://raw.githubusercontent.com/microsoft/azuredatastudio/master/i18n/language-pack-pt-BR/languagepack.png"
								},
								{
									"assetType": "Microsoft.VisualStudio.Services.Content.Details",
									"source": "https://raw.githubusercontent.com/microsoft/azuredatastudio/master/i18n/language-pack-pt-BR/README.md"
								},
								{
									"assetType": "Microsoft.VisualStudio.Code.Manifest",
									"source": "https://raw.githubusercontent.com/microsoft/azuredatastudio/master/i18n/language-pack-pt-BR/package.json"
								},
								{
									"assetType": "Microsoft.VisualStudio.Services.Content.License",
									"source": "https://raw.githubusercontent.com/Microsoft/azuredatastudio/master/LICENSE.txt"
>>>>>>> 88d3d405
								}
							],
							"properties": [
								{
									"key": "Microsoft.VisualStudio.Code.ExtensionDependencies",
									"value": ""
								},
								{
									"key": "Microsoft.VisualStudio.Code.Engine",
<<<<<<< HEAD
									"value": ">=1.35.1"
								},
								{
									"key": "Microsoft.VisualStudio.Services.Links.Source",
									"value": "https://github.com/shanalikhan/code-settings-sync"
=======
									"value": ">=1.30.1"
								},
								{
									"key": "Microsoft.AzDataEngine",
									"value": ">=1.9.0"
								},
								{
									"key": "Microsoft.VisualStudio.Services.Links.Source",
									"value": "https://github.com/Microsoft/azuredatastudio"
								},
								{
									"key": "Microsoft.VisualStudio.Code.LocalizedLanguages",
									"value": "pt-br"
								}
							]
						}
					],
					"statistics": [],
					"flags": "preview"
				},
				{
					"extensionId": "48",
					"extensionName": "ads-language-pack-ru",
					"displayName": "Russian Language Pack for Azure Data Studio",
					"shortDescription": "Language pack extension for Russian",
					"publisher": {
						"displayName": "Microsoft",
						"publisherId": "Microsoft",
						"publisherName": "Microsoft"
					},
					"versions": [
						{
							"version": "1.9.0",
							"lastUpdated": "6/24/2019",
							"assetUri": "",
							"fallbackAssetUri": "fallbackAssetUri",
							"files": [
								{
									"assetType": "Microsoft.VisualStudio.Services.VSIXPackage",
									"source": "https://sqlopsextensions.blob.core.windows.net/extensions/langpacks/1.9.0/ads-language-pack-ru-1.9.0.vsix"
								},
								{
									"assetType": "Microsoft.VisualStudio.Services.Icons.Default",
									"source": "https://raw.githubusercontent.com/microsoft/azuredatastudio/master/i18n/language-pack-ru/languagepack.png"
								},
								{
									"assetType": "Microsoft.VisualStudio.Services.Content.Details",
									"source": "https://raw.githubusercontent.com/microsoft/azuredatastudio/master/i18n/language-pack-ru/README.md"
								},
								{
									"assetType": "Microsoft.VisualStudio.Code.Manifest",
									"source": "https://raw.githubusercontent.com/microsoft/azuredatastudio/master/i18n/language-pack-ru/package.json"
								},
								{
									"assetType": "Microsoft.VisualStudio.Services.Content.License",
									"source": "https://raw.githubusercontent.com/Microsoft/azuredatastudio/master/LICENSE.txt"
								}
							],
							"properties": [
								{
									"key": "Microsoft.VisualStudio.Code.ExtensionDependencies",
									"value": ""
								},
								{
									"key": "Microsoft.VisualStudio.Code.Engine",
									"value": ">=1.30.1"
								},
								{
									"key": "Microsoft.AzDataEngine",
									"value": ">=1.9.0"
								},
								{
									"key": "Microsoft.VisualStudio.Services.Links.Source",
									"value": "https://github.com/Microsoft/azuredatastudio"
								},
								{
									"key": "Microsoft.VisualStudio.Code.LocalizedLanguages",
									"value": "ru"
								}
							]
						}
					],
					"statistics": [],
					"flags": "preview"
				},
				{
					"extensionId": "49",
					"extensionName": "ads-language-pack-zh-hans",
					"displayName": "Chinese (Simplified) Language Pack for Azure Data Studio",
					"shortDescription": "Language pack extension for Chinese (Simplified)",
					"publisher": {
						"displayName": "Microsoft",
						"publisherId": "Microsoft",
						"publisherName": "Microsoft"
					},
					"versions": [
						{
							"version": "1.9.0",
							"lastUpdated": "6/24/2019",
							"assetUri": "",
							"fallbackAssetUri": "fallbackAssetUri",
							"files": [
								{
									"assetType": "Microsoft.VisualStudio.Services.VSIXPackage",
									"source": "https://sqlopsextensions.blob.core.windows.net/extensions/langpacks/1.9.0/ads-language-pack-zh-hans-1.9.0.vsix"
								},
								{
									"assetType": "Microsoft.VisualStudio.Services.Icons.Default",
									"source": "https://raw.githubusercontent.com/microsoft/azuredatastudio/master/i18n/language-pack-zh-hans/languagepack.png"
								},
								{
									"assetType": "Microsoft.VisualStudio.Services.Content.Details",
									"source": "https://raw.githubusercontent.com/microsoft/azuredatastudio/master/i18n/language-pack-zh-hans/README.md"
								},
								{
									"assetType": "Microsoft.VisualStudio.Code.Manifest",
									"source": "https://raw.githubusercontent.com/microsoft/azuredatastudio/master/i18n/language-pack-zh-hans/package.json"
								},
								{
									"assetType": "Microsoft.VisualStudio.Services.Content.License",
									"source": "https://raw.githubusercontent.com/Microsoft/azuredatastudio/master/LICENSE.txt"
								}
							],
							"properties": [
								{
									"key": "Microsoft.VisualStudio.Code.ExtensionDependencies",
									"value": ""
								},
								{
									"key": "Microsoft.VisualStudio.Code.Engine",
									"value": ">=1.30.1"
								},
								{
									"key": "Microsoft.AzDataEngine",
									"value": ">=1.9.0"
								},
								{
									"key": "Microsoft.VisualStudio.Services.Links.Source",
									"value": "https://github.com/Microsoft/azuredatastudio"
								},
								{
									"key": "Microsoft.VisualStudio.Code.LocalizedLanguages",
									"value": "zh-cn"
								}
							]
						}
					],
					"statistics": [],
					"flags": "preview"
				},
				{
					"extensionId": "50",
					"extensionName": "ads-language-pack-zh-hant",
					"displayName": "Chinese (Traditional) Language Pack for Azure Data Studio",
					"shortDescription": "Language pack extension for Chinese (Traditional)",
					"publisher": {
						"displayName": "Microsoft",
						"publisherId": "Microsoft",
						"publisherName": "Microsoft"
					},
					"versions": [
						{
							"version": "1.9.0",
							"lastUpdated": "6/24/2019",
							"assetUri": "",
							"fallbackAssetUri": "fallbackAssetUri",
							"files": [
								{
									"assetType": "Microsoft.VisualStudio.Services.VSIXPackage",
									"source": "https://sqlopsextensions.blob.core.windows.net/extensions/langpacks/1.9.0/ads-language-pack-zh-hant-1.9.0.vsix"
								},
								{
									"assetType": "Microsoft.VisualStudio.Services.Icons.Default",
									"source": "https://raw.githubusercontent.com/microsoft/azuredatastudio/master/i18n/language-pack-zh-hant/languagepack.png"
								},
								{
									"assetType": "Microsoft.VisualStudio.Services.Content.Details",
									"source": "https://raw.githubusercontent.com/microsoft/azuredatastudio/master/i18n/language-pack-zh-hant/README.md"
								},
								{
									"assetType": "Microsoft.VisualStudio.Code.Manifest",
									"source": "https://raw.githubusercontent.com/microsoft/azuredatastudio/master/i18n/language-pack-zh-hant/package.json"
								},
								{
									"assetType": "Microsoft.VisualStudio.Services.Content.License",
									"source": "https://raw.githubusercontent.com/Microsoft/azuredatastudio/master/LICENSE.txt"
								}
							],
							"properties": [
								{
									"key": "Microsoft.VisualStudio.Code.ExtensionDependencies",
									"value": ""
								},
								{
									"key": "Microsoft.VisualStudio.Code.Engine",
									"value": ">=1.30.1"
								},
								{
									"key": "Microsoft.AzDataEngine",
									"value": ">=1.9.0"
								},
								{
									"key": "Microsoft.VisualStudio.Services.Links.Source",
									"value": "https://github.com/Microsoft/azuredatastudio"
								},
								{
									"key": "Microsoft.VisualStudio.Code.LocalizedLanguages",
									"value": "zh-tw"
								}
							]
						}
					],
					"statistics": [],
					"flags": "preview"
				},
				{
					"extensionId": "51",
					"extensionName": "ads-language-pack-ja",
					"displayName": "Japanese Language Pack for Azure Data Studio",
					"shortDescription": "Language pack extension for Japanese",
					"publisher": {
						"displayName": "Microsoft",
						"publisherId": "Microsoft",
						"publisherName": "Microsoft"
					},
					"versions": [
						{
							"version": "1.9.0",
							"lastUpdated": "6/24/2019",
							"assetUri": "",
							"fallbackAssetUri": "fallbackAssetUri",
							"files": [
								{
									"assetType": "Microsoft.VisualStudio.Services.VSIXPackage",
									"source": "https://sqlopsextensions.blob.core.windows.net/extensions/langpacks/1.9.0/ads-language-pack-ja-1.9.0.vsix"
								},
								{
									"assetType": "Microsoft.VisualStudio.Services.Icons.Default",
									"source": "https://raw.githubusercontent.com/microsoft/azuredatastudio/master/i18n/language-pack-ja/languagepack.png"
								},
								{
									"assetType": "Microsoft.VisualStudio.Services.Content.Details",
									"source": "https://raw.githubusercontent.com/microsoft/azuredatastudio/master/i18n/language-pack-ja/README.md"
								},
								{
									"assetType": "Microsoft.VisualStudio.Code.Manifest",
									"source": "https://raw.githubusercontent.com/microsoft/azuredatastudio/master/i18n/language-ja/package.json"
								},
								{
									"assetType": "Microsoft.VisualStudio.Services.Content.License",
									"source": "https://raw.githubusercontent.com/Microsoft/azuredatastudio/master/LICENSE.txt"
								}
							],
							"properties": [
								{
									"key": "Microsoft.VisualStudio.Code.ExtensionDependencies",
									"value": ""
								},
								{
									"key": "Microsoft.VisualStudio.Code.Engine",
									"value": ">=1.30.1"
								},
								{
									"key": "Microsoft.AzDataEngine",
									"value": ">=1.9.0"
								},
								{
									"key": "Microsoft.VisualStudio.Services.Links.Source",
									"value": "https://github.com/Microsoft/azuredatastudio"
								},
								{
									"key": "Microsoft.VisualStudio.Code.LocalizedLanguages",
									"value": "ja"
								}
							]
						}
					],
					"statistics": [],
					"flags": "preview"
				},
				{
					"extensionId": "52",
					"extensionName": "plan-explorer",
					"displayName": "SentryOne Plan Explorer",
					"shortDescription": "Simplify query analysis and tuning",
					"publisher": {
						"displayName": "SentryOne",
						"publisherId": "SentryOne",
						"publisherName": "SentryOne"
					},
					"versions": [
						{
							"version": "0.9.5",
							"lastUpdated": "7/10/2019",
							"assetUri": "",
							"fallbackAssetUri": "fallbackAssetUri",
							"files": [
								{
									"assetType": "Microsoft.SQLOps.DownloadPage",
									"source": "https://www.sentryone.com/products/sentryone-plan-explorer-extension-azure-data-studio"
								},
								{
									"assetType": "Microsoft.VisualStudio.Services.Icons.Default",
									"source": "https://downloads.sentryone.com/downloads/ads/s1logo.png"
								},
								{
									"assetType": "Microsoft.VisualStudio.Services.Content.Details",
									"source": "https://downloads.sentryone.com/downloads/ads/readme.0.9.5.md"
								},
								{
									"assetType": "Microsoft.VisualStudio.Services.Content.License",
									"source": "https://sentryone.com/eula"
								}
							],
							"properties": [
								{
									"key": "Microsoft.VisualStudio.Code.ExtensionDependencies",
									"value": ""
								},
								{
									"key": "Microsoft.VisualStudio.Code.Engine",
									"value": ">=0.32.1"
								},
								{
									"key": "Microsoft.AzDataEngine",
									"value": ">=1.8.0"
								},
								{
									"key": "Microsoft.VisualStudio.Services.Links.Source",
									"value": "https://extensions.sentryone.com/"
>>>>>>> 88d3d405
								}
							]
						}
					],
					"statistics": [],
					"flags": "preview"
				}
			],
			"resultMetadata": [
				{
					"metadataType": "ResultCount",
					"metadataItems": [
						{
							"name": "TotalCount",
							"count": 42
						}
					]
				}
			]
		}
	]
}<|MERGE_RESOLUTION|>--- conflicted
+++ resolved
@@ -1787,20 +1787,6 @@
 				},
 				{
 					"extensionId": "42",
-<<<<<<< HEAD
-					"extensionName": "code-settings-sync",
-					"displayName": "Settings Sync",
-					"shortDescription": "Synchronize Settings, Snippets, Themes, File Icons, Launch, Keybindings, Workspaces and Extensions Across Multiple Machines Using GitHub Gist.",
-					"publisher": {
-						"displayName": "Shan Khan",
-						"publisherId": "Shan",
-						"publisherName": "Shan"
-					},
-					"versions": [
-						{
-							"version": "3.3.1",
-							"lastUpdated": "6/26/2019",
-=======
 					"extensionName": "ads-language-pack-de",
 					"displayName": "German Language Pack for Azure Data Studio",
 					"shortDescription": "Language pack extension for German",
@@ -1813,35 +1799,11 @@
 						{
 							"version": "1.9.0",
 							"lastUpdated": "6/24/2019",
->>>>>>> 88d3d405
 							"assetUri": "",
 							"fallbackAssetUri": "fallbackAssetUri",
 							"files": [
 								{
 									"assetType": "Microsoft.VisualStudio.Services.VSIXPackage",
-<<<<<<< HEAD
-									"source": "https://github.com/shanalikhan/code-settings-sync/releases/download/v3.3.1/code-settings-sync-3.3.1.vsix"
-								},
-								{
-									"assetType": "Microsoft.SQLOps.DownloadPage",
-									"source": "https://github.com/shanalikhan/code-settings-sync/releases/tag/v3.3.1"
-								},
-								{
-									"assetType": "Microsoft.VisualStudio.Services.Icons.Default",
-									"source": "https://raw.githubusercontent.com/shanalikhan/code-settings-sync/master/images/cloud.png"
-								},
-								{
-									"assetType": "Microsoft.VisualStudio.Services.Content.Details",
-									"source": "https://raw.githubusercontent.com/shanalikhan/code-settings-sync/master/README.md"
-								},
-								{
-									"assetType": "Microsoft.VisualStudio.Code.Manifest",
-									"source": "https://raw.githubusercontent.com/shanalikhan/code-settings-sync/master/package.json"
-								},
-								{
-									"assetType": "Microsoft.VisualStudio.Services.Content.License",
-									"source": "https://raw.githubusercontent.com/shanalikhan/code-settings-sync/master/LICENSE"
-=======
 									"source": "https://sqlopsextensions.blob.core.windows.net/extensions/langpacks/1.9.0/ads-language-pack-de-1.9.0.vsix"
 								},
 								{
@@ -2184,23 +2146,15 @@
 								{
 									"assetType": "Microsoft.VisualStudio.Services.Content.License",
 									"source": "https://raw.githubusercontent.com/Microsoft/azuredatastudio/master/LICENSE.txt"
->>>>>>> 88d3d405
-								}
-							],
-							"properties": [
-								{
-									"key": "Microsoft.VisualStudio.Code.ExtensionDependencies",
-									"value": ""
-								},
-								{
-									"key": "Microsoft.VisualStudio.Code.Engine",
-<<<<<<< HEAD
-									"value": ">=1.35.1"
-								},
-								{
-									"key": "Microsoft.VisualStudio.Services.Links.Source",
-									"value": "https://github.com/shanalikhan/code-settings-sync"
-=======
+								}
+							],
+							"properties": [
+								{
+									"key": "Microsoft.VisualStudio.Code.ExtensionDependencies",
+									"value": ""
+								},
+								{
+									"key": "Microsoft.VisualStudio.Code.Engine",
 									"value": ">=1.30.1"
 								},
 								{
@@ -2531,7 +2485,67 @@
 								{
 									"key": "Microsoft.VisualStudio.Services.Links.Source",
 									"value": "https://extensions.sentryone.com/"
->>>>>>> 88d3d405
+								}
+							]
+						}
+					],
+					"statistics": [],
+					"flags": "preview"
+				},
+				{
+					"extensionId": "53",
+					"extensionName": "code-settings-sync",
+					"displayName": "Settings Sync",
+					"shortDescription": "Synchronize Settings, Snippets, Themes, File Icons, Launch, Keybindings, Workspaces and Extensions Across Multiple Machines Using GitHub Gist.",
+					"publisher": {
+						"displayName": "Shan Khan",
+						"publisherId": "Shan",
+						"publisherName": "Shan"
+					},
+					"versions": [
+						{
+							"version": "3.3.1",
+							"lastUpdated": "6/26/2019",
+							"assetUri": "",
+							"fallbackAssetUri": "fallbackAssetUri",
+							"files": [
+								{
+									"assetType": "Microsoft.VisualStudio.Services.VSIXPackage",
+									"source": "https://github.com/shanalikhan/code-settings-sync/releases/download/v3.3.1/code-settings-sync-3.3.1.vsix"
+								},
+								{
+									"assetType": "Microsoft.SQLOps.DownloadPage",
+									"source": "https://github.com/shanalikhan/code-settings-sync/releases/tag/v3.3.1"
+								},
+								{
+									"assetType": "Microsoft.VisualStudio.Services.Icons.Default",
+									"source": "https://raw.githubusercontent.com/shanalikhan/code-settings-sync/master/images/cloud.png"
+								},
+								{
+									"assetType": "Microsoft.VisualStudio.Services.Content.Details",
+									"source": "https://raw.githubusercontent.com/shanalikhan/code-settings-sync/master/README.md"
+								},
+								{
+									"assetType": "Microsoft.VisualStudio.Code.Manifest",
+									"source": "https://raw.githubusercontent.com/shanalikhan/code-settings-sync/master/package.json"
+								},
+								{
+									"assetType": "Microsoft.VisualStudio.Services.Content.License",
+									"source": "https://raw.githubusercontent.com/shanalikhan/code-settings-sync/master/LICENSE"
+								}
+							],
+							"properties": [
+								{
+									"key": "Microsoft.VisualStudio.Code.ExtensionDependencies",
+									"value": ""
+								},
+								{
+									"key": "Microsoft.VisualStudio.Code.Engine",
+									"value": ">=1.35.1"
+								},
+								{
+									"key": "Microsoft.VisualStudio.Services.Links.Source",
+									"value": "https://github.com/shanalikhan/code-settings-sync"
 								}
 							]
 						}
@@ -2546,7 +2560,7 @@
 					"metadataItems": [
 						{
 							"name": "TotalCount",
-							"count": 42
+							"count": 53
 						}
 					]
 				}
