/*---------------------------------------------------------------------------------------------
 *  Copyright (c) Microsoft Corporation. All rights reserved.
 *  Licensed under the Source EULA. See License.txt in the project root for license information.
 *--------------------------------------------------------------------------------------------*/

import { NodeType } from 'sql/workbench/parts/objectExplorer/common/nodeType';
import { TreeNode, TreeItemCollapsibleState } from 'sql/workbench/parts/objectExplorer/common/treeNode';
import { ConnectionProfile } from 'sql/platform/connection/common/connectionProfile';
import { IDisposable, dispose } from 'vs/base/common/lifecycle';
import { createDecorator } from 'vs/platform/instantiation/common/instantiation';
import { IConnectionManagementService } from 'sql/platform/connection/common/connectionManagement';
import { IConnectionProfile } from 'sql/platform/connection/common/interfaces';
import { Event, Emitter } from 'vs/base/common/event';
import * as azdata from 'azdata';
import * as nls from 'vs/nls';
import * as TelemetryKeys from 'sql/platform/telemetry/telemetryKeys';
import * as TelemetryUtils from 'sql/platform/telemetry/telemetryUtilities';
import { ITelemetryService } from 'vs/platform/telemetry/common/telemetry';
<<<<<<< HEAD
import { ServerTreeView } from 'sql/parts/objectExplorer/viewlet/serverTreeView';
=======
import { warn, error } from 'sql/base/common/log';
import { ServerTreeView } from 'sql/workbench/parts/objectExplorer/browser/serverTreeView';
>>>>>>> 4fafa684
import { ICapabilitiesService } from 'sql/platform/capabilities/common/capabilitiesService';
import * as Utils from 'sql/platform/connection/common/utils';
import { entries } from 'sql/base/common/objects';
import { ILogService } from 'vs/platform/log/common/log';

export const SERVICE_ID = 'ObjectExplorerService';

export const IObjectExplorerService = createDecorator<IObjectExplorerService>(SERVICE_ID);

export interface NodeExpandInfoWithProviderId extends azdata.ObjectExplorerExpandInfo {
	providerId: string;
}

export interface IObjectExplorerService {
	_serviceBrand: any;

	createNewSession(providerId: string, connection: ConnectionProfile): Thenable<azdata.ObjectExplorerSessionResponse>;

	closeSession(providerId: string, session: azdata.ObjectExplorerSession): Thenable<azdata.ObjectExplorerCloseSessionResponse>;

	expandNode(providerId: string, session: azdata.ObjectExplorerSession, nodePath: string): Thenable<azdata.ObjectExplorerExpandInfo>;

	refreshNode(providerId: string, session: azdata.ObjectExplorerSession, nodePath: string): Thenable<azdata.ObjectExplorerExpandInfo>;

	resolveTreeNodeChildren(session: azdata.ObjectExplorerSession, parentTree: TreeNode): Thenable<TreeNode[]>;

	refreshTreeNode(session: azdata.ObjectExplorerSession, parentTree: TreeNode): Thenable<TreeNode[]>;

	onSessionCreated(handle: number, sessionResponse: azdata.ObjectExplorerSession);

	onSessionDisconnected(handle: number, sessionResponse: azdata.ObjectExplorerSession);

	onNodeExpanded(sessionResponse: NodeExpandInfoWithProviderId);

	/**
	 * Register a ObjectExplorer provider
	 */
	registerProvider(providerId: string, provider: azdata.ObjectExplorerProvider): void;

	registerNodeProvider(expander: azdata.ObjectExplorerNodeProvider): void;

	getObjectExplorerNode(connection: IConnectionProfile): TreeNode;

	updateObjectExplorerNodes(connectionProfile: IConnectionProfile): Promise<void>;

	deleteObjectExplorerNode(connection: IConnectionProfile): Thenable<void>;

	onUpdateObjectExplorerNodes: Event<ObjectExplorerNodeEventArgs>;

	registerServerTreeView(view: ServerTreeView): void;

	getSelectedProfileAndDatabase(): { profile: ConnectionProfile, databaseName: string };

	isFocused(): boolean;

	onSelectionOrFocusChange: Event<void>;

	getServerTreeView(): ServerTreeView;

	findNodes(connectionId: string, type: string, schema: string, name: string, database: string, parentObjectNames?: string[]): Thenable<azdata.NodeInfo[]>;

	getActiveConnectionNodes(): TreeNode[];

	getTreeNode(connectionId: string, nodePath: string): Thenable<TreeNode>;

	refreshNodeInView(connectionId: string, nodePath: string): Thenable<TreeNode>;

	/**
	 * For Testing purpose only. Get the context menu actions for an object explorer node.
	*/
	getNodeActions(connectionId: string, nodePath: string): Thenable<string[]>;

	getSessionConnectionProfile(sessionId: string): azdata.IConnectionProfile;

	getSession(sessionId: string): azdata.ObjectExplorerSession;

	providerRegistered(providerId: string): boolean;
}

interface SessionStatus {
	nodes: { [nodePath: string]: NodeStatus };
	connection: ConnectionProfile;
	expandNodeTimer?: number;
}

interface NodeStatus {
	expandEmitter: Emitter<NodeExpandInfoWithProviderId>;
}

export interface ObjectExplorerNodeEventArgs {
	connection: IConnectionProfile;
	errorMessage: string;
}

export interface NodeInfoWithConnection {
	connectionId: string;
	nodeInfo: azdata.NodeInfo;
}

export interface TopLevelChildrenPath {
	providerId: string;
	supportedProviderId: string;
	groupingId: number;
	path: string[];
	providerObject: azdata.ObjectExplorerNodeProvider | azdata.ObjectExplorerProvider;
}

export class ObjectExplorerService implements IObjectExplorerService {

	public _serviceBrand: any;

	private _disposables: IDisposable[] = [];

	private _providers: { [handle: string]: azdata.ObjectExplorerProvider; } = Object.create(null);

	private _nodeProviders: { [handle: string]: azdata.ObjectExplorerNodeProvider[]; } = Object.create(null);

	private _activeObjectExplorerNodes: { [id: string]: TreeNode };
	private _sessions: { [sessionId: string]: SessionStatus };

	private _onUpdateObjectExplorerNodes: Emitter<ObjectExplorerNodeEventArgs>;

	private _serverTreeView: ServerTreeView;

	private _onSelectionOrFocusChange: Emitter<void>;

	constructor(
		@IConnectionManagementService private _connectionManagementService: IConnectionManagementService,
		@ITelemetryService private _telemetryService: ITelemetryService,
		@ICapabilitiesService private _capabilitiesService: ICapabilitiesService,
		@ILogService private logService: ILogService
	) {
		this._onUpdateObjectExplorerNodes = new Emitter<ObjectExplorerNodeEventArgs>();
		this._activeObjectExplorerNodes = {};
		this._sessions = {};
		this._providers = {};
		this._nodeProviders = {};
		this._onSelectionOrFocusChange = new Emitter<void>();
	}

	public getSession(sessionId: string): azdata.ObjectExplorerSession {
		let session = this._sessions[sessionId];
		if (!session) {
			return undefined;
		}
		let node = this._activeObjectExplorerNodes[session.connection.id];
		return node ? node.getSession() : undefined;
	}

	public providerRegistered(providerId: string): boolean {
		return !!this._providers[providerId];
	}

	public get onUpdateObjectExplorerNodes(): Event<ObjectExplorerNodeEventArgs> {
		return this._onUpdateObjectExplorerNodes.event;
	}

	/**
	 * Event fired when the selection or focus of Object Explorer changes
	 */
	public get onSelectionOrFocusChange(): Event<void> {
		return this._onSelectionOrFocusChange.event;
	}

	public updateObjectExplorerNodes(connection: IConnectionProfile): Promise<void> {
		return this._connectionManagementService.addSavedPassword(connection).then(withPassword => {
			let connectionProfile = ConnectionProfile.fromIConnectionProfile(this._capabilitiesService, withPassword);
			return this.updateNewObjectExplorerNode(connectionProfile);
		});
	}

	public deleteObjectExplorerNode(connection: IConnectionProfile): Thenable<void> {
		let self = this;
		let connectionUri = connection.id;
		let nodeTree = this._activeObjectExplorerNodes[connectionUri];
		if (nodeTree) {
			return self.closeSession(connection.providerName, nodeTree.getSession()).then(() => {
				delete self._activeObjectExplorerNodes[connectionUri];
				delete self._sessions[nodeTree.getSession().sessionId];
			});
		}
		return Promise.resolve();
	}

	/**
	 * Gets called when expanded node response is ready
	 */
	public onNodeExpanded(expandResponse: NodeExpandInfoWithProviderId) {

		if (expandResponse.errorMessage) {
			this.logService.error(expandResponse.errorMessage);
		}

		let sessionStatus = this._sessions[expandResponse.sessionId];
		let foundSession = false;
		if (sessionStatus) {
			let nodeStatus = this._sessions[expandResponse.sessionId].nodes[expandResponse.nodePath];
			foundSession = !!nodeStatus;
			if (foundSession && nodeStatus.expandEmitter) {
				nodeStatus.expandEmitter.fire(expandResponse);
			}
		}
		if (!foundSession) {
			this.logService.warn(`Cannot find node status for session: ${expandResponse.sessionId} and node path: ${expandResponse.nodePath}`);
		}
	}

	/**
	 * Gets called when session is created
	 */
	public onSessionCreated(handle: number, session: azdata.ObjectExplorerSession): void {
		if (session && session.success) {
			this.handleSessionCreated(session);
		} else {
			let errorMessage = session && session.errorMessage ? session.errorMessage :
				nls.localize('OeSessionFailedError', 'Failed to create Object Explorer session');
			error(errorMessage);
		}
	}

	private async handleSessionCreated(session: azdata.ObjectExplorerSession): Promise<void> {
		try {
			let connection: ConnectionProfile = undefined;
			let errorMessage: string = undefined;
			if (this._sessions[session.sessionId]) {
				connection = this._sessions[session.sessionId].connection;

				if (session.success && session.rootNode) {
					let server = this.toTreeNode(session.rootNode, null);
					server.connection = connection;
					server.session = session;
					this._activeObjectExplorerNodes[connection.id] = server;
				}
				else {
					errorMessage = session && session.errorMessage ? session.errorMessage :
						nls.localize('OeSessionFailedError', 'Failed to create Object Explorer session');
					this.logService.error(errorMessage);
				}
				// Send on session created about the session to all node providers so they can prepare for node expansion
				let nodeProviders = this._nodeProviders[connection.providerName];
				if (nodeProviders) {
					let promises: Thenable<boolean>[] = nodeProviders.map(p => p.handleSessionOpen(session));
					await Promise.all(promises);
				}
			}
			else {
				this.logService.warn(`cannot find session ${session.sessionId}`);
			}

			this.sendUpdateNodeEvent(connection, errorMessage);
		} catch (error) {
			this.logService.warn(`cannot handle the session ${session.sessionId} in all nodeProviders`);
		}
	}

	/**
	 * Gets called when session is disconnected
	 */
	public onSessionDisconnected(handle: number, session: azdata.ObjectExplorerSession) {
		if (this._sessions[session.sessionId]) {
			let connection: ConnectionProfile = this._sessions[session.sessionId].connection;
			if (connection && this._connectionManagementService.isProfileConnected(connection)) {
				let uri: string = Utils.generateUri(connection);
				if (this._serverTreeView.isObjectExplorerConnectionUri(uri)) {
					this._serverTreeView.deleteObjectExplorerNodeAndRefreshTree(connection).then(() => {
						this.sendUpdateNodeEvent(connection, session.errorMessage);
						connection.isDisconnecting = true;
						this._connectionManagementService.disconnect(connection).then((value) => {
							connection.isDisconnecting = false;
						});
					});
				}
			}
		} else {
			this.logService.warn(`Cannot find session ${session.sessionId}`);
		}
	}

	private sendUpdateNodeEvent(connection: ConnectionProfile, errorMessage: string = undefined) {
		let eventArgs: ObjectExplorerNodeEventArgs = {
			connection: <IConnectionProfile>connection,
			errorMessage: errorMessage
		};
		this._onUpdateObjectExplorerNodes.fire(eventArgs);
	}

	private updateNewObjectExplorerNode(connection: ConnectionProfile): Promise<void> {
		let self = this;
		return new Promise<void>((resolve, reject) => {
			if (self._activeObjectExplorerNodes[connection.id]) {
				this.sendUpdateNodeEvent(connection);
				resolve();
			} else {
				// Create session will send the event or reject the promise
				this.createNewSession(connection.providerName, connection).then(response => {
					resolve();
				}, error => {
					this.sendUpdateNodeEvent(connection, error);
					reject(error);
				});
			}
		});
	}

	public getObjectExplorerNode(connection: IConnectionProfile): TreeNode {
		return this._activeObjectExplorerNodes[connection.id];
	}

	public async createNewSession(providerId: string, connection: ConnectionProfile): Promise<azdata.ObjectExplorerSessionResponse> {
		let self = this;
		return new Promise<azdata.ObjectExplorerSessionResponse>((resolve, reject) => {
			let provider = this._providers[providerId];
			if (provider) {
				provider.createNewSession(connection.toConnectionInfo()).then(result => {
					self._sessions[result.sessionId] = {
						connection: connection,
						nodes: {}
					};
					resolve(result);
				}, error => {
					reject(error);
				});
			} else {
				reject(`Provider doesn't exist. id: ${providerId}`);
			}
		});
	}

	public expandNode(providerId: string, session: azdata.ObjectExplorerSession, nodePath: string): Thenable<azdata.ObjectExplorerExpandInfo> {
		return new Promise<azdata.ObjectExplorerExpandInfo>((resolve, reject) => {
			let provider = this._providers[providerId];
			if (provider) {
				TelemetryUtils.addTelemetry(this._telemetryService, TelemetryKeys.ObjectExplorerExpand, this.logService, { refresh: 0, provider: providerId });
				this.expandOrRefreshNode(providerId, session, nodePath).then(result => {
					resolve(result);
				}, error => {
					reject(error);
				});
			} else {
				reject(`Provider doesn't exist. id: ${providerId}`);
			}
		});
	}

	private callExpandOrRefreshFromProvider(provider: azdata.ObjectExplorerProviderBase, nodeInfo: azdata.ExpandNodeInfo, refresh: boolean = false) {
		if (refresh) {
			return provider.refreshNode(nodeInfo);
		} else {
			return provider.expandNode(nodeInfo);
		}
	}

	private expandOrRefreshNode(
		providerId: string,
		session: azdata.ObjectExplorerSession,
		nodePath: string,
		refresh: boolean = false): Thenable<azdata.ObjectExplorerExpandInfo> {
		let self = this;
		return new Promise<azdata.ObjectExplorerExpandInfo>((resolve, reject) => {
			if (session.sessionId in self._sessions && self._sessions[session.sessionId]) {
				let newRequest = false;
				if (!self._sessions[session.sessionId].nodes[nodePath]) {
					self._sessions[session.sessionId].nodes[nodePath] = {
						expandEmitter: new Emitter<NodeExpandInfoWithProviderId>()
					};
					newRequest = true;
				}
				let provider = this._providers[providerId];
				if (provider) {
					let resultMap: Map<string, azdata.ObjectExplorerExpandInfo> = new Map<string, azdata.ObjectExplorerExpandInfo>();
					let allProviders: azdata.ObjectExplorerProviderBase[] = [provider];

					let nodeProviders = this._nodeProviders[providerId];
					if (nodeProviders) {
						nodeProviders = nodeProviders.sort((a, b) => a.group.toLowerCase().localeCompare(b.group.toLowerCase()));
						allProviders.push(...nodeProviders);
					}

					self._sessions[session.sessionId].nodes[nodePath].expandEmitter.event((expandResult) => {
						if (expandResult && expandResult.providerId) {
							resultMap.set(expandResult.providerId, expandResult);
						} else {
							this.logService.error('OE provider returns empty result or providerId');
						}

						// When get all responses from all providers, merge results
						if (resultMap.size === allProviders.length) {
							resolve(self.mergeResults(allProviders, resultMap, nodePath));

							// Have to delete it after get all reponses otherwise couldn't find session for not the first response
							if (newRequest) {
								delete self._sessions[session.sessionId].nodes[nodePath];
							}
						}
					});
					if (newRequest) {
						allProviders.forEach(provider => {
							self.callExpandOrRefreshFromProvider(provider, {
								sessionId: session.sessionId,
								nodePath: nodePath
							}, refresh).then(isExpanding => {
								if (!isExpanding) {
									// The provider stated it's not going to expand the node, therefore do not need to track when merging results
									let emptyResult: azdata.ObjectExplorerExpandInfo = {
										errorMessage: undefined,
										nodePath: nodePath,
										nodes: [],
										sessionId: session.sessionId
									};
									resultMap.set(provider.providerId, emptyResult);
								}
							}, error => {
								reject(error);
							});
						});
					}
				}
			} else {
				reject(`session cannot find to expand node. id: ${session.sessionId} nodePath: ${nodePath}`);
			}
		});
	}

	private mergeResults(allProviders: azdata.ObjectExplorerProviderBase[], resultMap: Map<string, azdata.ObjectExplorerExpandInfo>, nodePath: string): azdata.ObjectExplorerExpandInfo {
		let finalResult: azdata.ObjectExplorerExpandInfo;
		let allNodes: azdata.NodeInfo[] = [];
		let errorNode: azdata.NodeInfo = {
			nodePath: nodePath,
			label: 'Error',
			errorMessage: '',
			nodeType: 'error',
			isLeaf: true,
			nodeSubType: '',
			nodeStatus: '',
			metadata: null
		};
		let errorMessages: string[] = [];
		for (let provider of allProviders) {
			if (resultMap.has(provider.providerId)) {
				let result = resultMap.get(provider.providerId);
				if (result) {
					if (!result.errorMessage) {
						finalResult = result;
						if (result.nodes !== undefined && result.nodes) {
							allNodes = allNodes.concat(result.nodes);
						}
					} else {
						errorMessages.push(result.errorMessage);
					}
				}
			}
		}
		if (finalResult) {
			if (errorMessages.length > 0) {
				if (errorMessages.length > 1) {
					errorMessages.unshift(nls.localize('nodeExpansionError', 'Multiple errors:'));
				}
				errorNode.errorMessage = errorMessages.join('\n');
				errorNode.label = errorNode.errorMessage;
				allNodes = [errorNode].concat(allNodes);
			}

			finalResult.nodes = allNodes;
		}
		return finalResult;
	}

	public refreshNode(providerId: string, session: azdata.ObjectExplorerSession, nodePath: string): Thenable<azdata.ObjectExplorerExpandInfo> {
		let provider = this._providers[providerId];
		if (provider) {
			TelemetryUtils.addTelemetry(this._telemetryService, TelemetryKeys.ObjectExplorerExpand, this.logService, { refresh: 1, provider: providerId });
			return this.expandOrRefreshNode(providerId, session, nodePath, true);
		}
		return Promise.resolve(undefined);
	}

	public closeSession(providerId: string, session: azdata.ObjectExplorerSession): Thenable<azdata.ObjectExplorerCloseSessionResponse> {
		// Complete any requests that are still open for the session
		let sessionStatus = this._sessions[session.sessionId];
		if (sessionStatus && sessionStatus.nodes) {
			entries(sessionStatus.nodes).forEach(([nodePath, nodeStatus]: [string, NodeStatus]) => {
				if (nodeStatus.expandEmitter) {
					nodeStatus.expandEmitter.fire({
						sessionId: session.sessionId,
						nodes: [],
						nodePath: nodePath,
						errorMessage: undefined,
						providerId: providerId
					});
				}
			});
		}

		let provider = this._providers[providerId];
		if (provider) {
			let nodeProviders = this._nodeProviders[providerId];
			if (nodeProviders) {
				for (let nodeProvider of nodeProviders) {
					nodeProvider.handleSessionClose({
						sessionId: session ? session.sessionId : undefined
					});
				}
			}
			return provider.closeSession({
				sessionId: session ? session.sessionId : undefined
			});
		}

		return Promise.resolve(undefined);
	}

	/**
	 * Register a ObjectExplorer provider
	 */
	public registerProvider(providerId: string, provider: azdata.ObjectExplorerProvider): void {
		this._providers[providerId] = provider;
	}

	public registerNodeProvider(nodeProvider: azdata.ObjectExplorerNodeProvider): void {
		let nodeProviders = this._nodeProviders[nodeProvider.supportedProviderId] || [];
		nodeProviders.push(nodeProvider);
		this._nodeProviders[nodeProvider.supportedProviderId] = nodeProviders;
	}

	public dispose(): void {
		this._disposables = dispose(this._disposables);
	}

	public resolveTreeNodeChildren(session: azdata.ObjectExplorerSession, parentTree: TreeNode): Thenable<TreeNode[]> {
		// Always refresh the node if it has an error, otherwise expand it normally
		let needsRefresh = !!parentTree.errorStateMessage;
		return this.expandOrRefreshTreeNode(session, parentTree, needsRefresh);
	}

	public refreshTreeNode(session: azdata.ObjectExplorerSession, parentTree: TreeNode): Thenable<TreeNode[]> {
		return this.expandOrRefreshTreeNode(session, parentTree, true);
	}

	private callExpandOrRefreshFromService(providerId: string, session: azdata.ObjectExplorerSession, nodePath: string, refresh: boolean = false): Thenable<azdata.ObjectExplorerExpandInfo> {
		if (refresh) {
			return this.refreshNode(providerId, session, nodePath);
		} else {
			return this.expandNode(providerId, session, nodePath);
		}
	}

	private expandOrRefreshTreeNode(
		session: azdata.ObjectExplorerSession,
		parentTree: TreeNode,
		refresh: boolean = false): Thenable<TreeNode[]> {
		return new Promise<TreeNode[]>((resolve, reject) => {
			this.callExpandOrRefreshFromService(parentTree.getConnectionProfile().providerName, session, parentTree.nodePath, refresh).then(expandResult => {
				let children: TreeNode[] = [];
				if (expandResult && expandResult.nodes) {
					children = expandResult.nodes.map(node => {
						return this.toTreeNode(node, parentTree);
					});
					parentTree.children = children.filter(c => c !== undefined);
					resolve(children);
				} else {
					reject(expandResult && expandResult.errorMessage ? expandResult.errorMessage : 'Failed to expand node');
				}
			}, error => {
				reject(error);
			});
		});
	}

	private toTreeNode(nodeInfo: azdata.NodeInfo, parent: TreeNode): TreeNode {
		// Show the status for database nodes with a status field
		let isLeaf: boolean = nodeInfo.isLeaf;
		if (nodeInfo.nodeType === NodeType.Database) {
			if (nodeInfo.nodeStatus) {
				nodeInfo.label = nodeInfo.label + ' (' + nodeInfo.nodeStatus + ')';
			}
			if (isLeaf) {
				// set to common status so we can have a single 'Unavailable' db icon
				nodeInfo.nodeStatus = 'Unavailable';
			} else {
				nodeInfo.nodeStatus = undefined;
			}
		}

		let node = new TreeNode(nodeInfo.nodeType, nodeInfo.label, isLeaf, nodeInfo.nodePath,
			nodeInfo.nodeSubType, nodeInfo.nodeStatus, parent, nodeInfo.metadata, nodeInfo.iconType, {
				getChildren: treeNode => this.getChildren(treeNode),
				isExpanded: treeNode => this.isExpanded(treeNode),
				setNodeExpandedState: (treeNode, expandedState) => this.setNodeExpandedState(treeNode, expandedState),
				setNodeSelected: (treeNode, selected, clearOtherSelections: boolean = undefined) => this.setNodeSelected(treeNode, selected, clearOtherSelections)
			});
		node.childProvider = nodeInfo.childProvider;
		node.payload = nodeInfo.payload;
		return node;
	}

	public registerServerTreeView(view: ServerTreeView): void {
		if (this._serverTreeView) {
			throw new Error('The object explorer server tree view is already registered');
		}
		this._serverTreeView = view;
		this._serverTreeView.onSelectionOrFocusChange(() => this._onSelectionOrFocusChange.fire());
	}

	/**
	 * Returns the connection profile corresponding to the current Object Explorer selection,
	 * or undefined if there are multiple selections or no such connection
	 */
	public getSelectedProfileAndDatabase(): { profile: ConnectionProfile, databaseName: string } {
		if (!this._serverTreeView) {
			return undefined;
		}
		let selection = this._serverTreeView.getSelection();
		if (selection.length === 1) {
			let selectedNode = selection[0];
			if (selectedNode instanceof ConnectionProfile) {
				return { profile: selectedNode, databaseName: undefined };
			} else if (selectedNode instanceof TreeNode) {
				let profile = selectedNode.getConnectionProfile();
				let database = selectedNode.getDatabaseName();
				// If the database is unavailable, use the server connection
				if (selectedNode.nodeTypeId === 'Database' && selectedNode.isAlwaysLeaf) {
					database = undefined;
				}
				return { profile: profile, databaseName: database };
			}
		}
		return undefined;
	}

	/**
	 * Returns a boolean indicating whether the Object Explorer tree has focus
	*/
	public isFocused(): boolean {
		return this._serverTreeView.isFocused();
	}

	public getServerTreeView() {
		return this._serverTreeView;
	}

	public findNodes(connectionId: string, type: string, schema: string, name: string, database: string, parentObjectNames?: string[]): Thenable<azdata.NodeInfo[]> {
		let rootNode = this._activeObjectExplorerNodes[connectionId];
		if (!rootNode) {
			return Promise.resolve([]);
		}
		let sessionId = rootNode.session.sessionId;
		return this._providers[this._sessions[sessionId].connection.providerName].findNodes({
			type: type,
			name: name,
			schema: schema,
			database: database,
			parentObjectNames: parentObjectNames,
			sessionId: sessionId
		}).then(response => {
			return response.nodes;
		});
	}

	public getActiveConnectionNodes(): TreeNode[] {
		return Object.values(this._activeObjectExplorerNodes);
	}

	/**
	* For Testing purpose only. Get the context menu actions for an object explorer node
	*/
	public getNodeActions(connectionId: string, nodePath: string): Thenable<string[]> {
		return this.getTreeNode(connectionId, nodePath).then(node => {
			let actions = this._serverTreeView.treeActionProvider.getActions(this._serverTreeView.tree, this.getTreeItem(node));
			return actions.filter(action => action.label).map(action => action.label);
		});
	}

	public async refreshNodeInView(connectionId: string, nodePath: string): Promise<TreeNode> {
		// Get the tree node and call refresh from the provider
		let treeNode = await this.getTreeNode(connectionId, nodePath);
		await this.refreshTreeNode(treeNode.getSession(), treeNode);

		// Get the new tree node, refresh it in the view, and expand it if needed
		treeNode = await this.getTreeNode(connectionId, nodePath);
		await this._serverTreeView.refreshElement(treeNode);
		if (treeNode.children.length > 0) {
			await treeNode.setExpandedState(TreeItemCollapsibleState.Expanded);
		}
		return treeNode;
	}

	public getSessionConnectionProfile(sessionId: string): azdata.IConnectionProfile {
		return this._sessions[sessionId].connection.toIConnectionProfile();
	}

	private async setNodeExpandedState(treeNode: TreeNode, expandedState: TreeItemCollapsibleState): Promise<void> {
		treeNode = await this.getUpdatedTreeNode(treeNode);
		if (!treeNode) {
			return Promise.resolve();
		}
		let expandNode = this.getTreeItem(treeNode);
		if (expandedState === TreeItemCollapsibleState.Expanded) {
			await this._serverTreeView.reveal(expandNode);
		}
		return this._serverTreeView.setExpandedState(expandNode, expandedState);
	}

	private async setNodeSelected(treeNode: TreeNode, selected: boolean, clearOtherSelections: boolean = undefined): Promise<void> {
		treeNode = await this.getUpdatedTreeNode(treeNode);
		if (!treeNode) {
			return Promise.resolve();
		}
		let selectNode = this.getTreeItem(treeNode);
		if (selected) {
			await this._serverTreeView.reveal(selectNode);
		}
		return this._serverTreeView.setSelected(selectNode, selected, clearOtherSelections);
	}

	private async getChildren(treeNode: TreeNode): Promise<TreeNode[]> {
		treeNode = await this.getUpdatedTreeNode(treeNode);
		if (!treeNode) {
			return Promise.resolve([]);
		}
		if (treeNode.isAlwaysLeaf) {
			return [];
		}
		if (!treeNode.children) {
			await this.resolveTreeNodeChildren(treeNode.getSession(), treeNode);
		}
		return treeNode.children;
	}

	private async isExpanded(treeNode: TreeNode): Promise<boolean> {
		treeNode = await this.getUpdatedTreeNode(treeNode);
		if (!treeNode) {
			return false;
		}
		do {
			let expandNode = this.getTreeItem(treeNode);
			if (!this._serverTreeView.isExpanded(expandNode)) {
				return false;
			}
			treeNode = treeNode.parent;
		} while (treeNode);

		return true;
	}

	private getTreeItem(treeNode: TreeNode): TreeNode | ConnectionProfile {
		let rootNode = this._activeObjectExplorerNodes[treeNode.getConnectionProfile().id];
		if (treeNode === rootNode) {
			return treeNode.connection;
		}
		return treeNode;
	}

	private getUpdatedTreeNode(treeNode: TreeNode): Promise<TreeNode> {
		return this.getTreeNode(treeNode.getConnectionProfile().id, treeNode.nodePath).then(treeNode => {
			if (!treeNode) {
				// throw new Error(nls.localize('treeNodeNoLongerExists', 'The given tree node no longer exists'));
				return undefined;
			}
			return treeNode;
		});
	}

	public async getTreeNode(connectionId: string, nodePath: string): Promise<TreeNode> {
		let parentNode = this._activeObjectExplorerNodes[connectionId];
		if (!parentNode) {
			return undefined;
		}
		if (!nodePath) {
			return parentNode;
		}
		let currentNode = parentNode;
		while (currentNode.nodePath !== nodePath) {
			let nextNode = undefined;
			if (!currentNode.isAlwaysLeaf && !currentNode.children) {
				await this.resolveTreeNodeChildren(currentNode.getSession(), currentNode);
			}
			if (currentNode.children) {
				// Look at the next node in the path, which is the child object with the longest path where the desired path starts with the child path
				let children = currentNode.children.filter(child => nodePath.startsWith(child.nodePath));
				if (children.length > 0) {
					nextNode = children.reduce((currentMax, candidate) => currentMax.nodePath.length < candidate.nodePath.length ? candidate : currentMax);
				}
			}
			if (!nextNode) {
				return undefined;
			}
			currentNode = nextNode;
		}
		return currentNode;
	}
}<|MERGE_RESOLUTION|>--- conflicted
+++ resolved
@@ -16,12 +16,7 @@
 import * as TelemetryKeys from 'sql/platform/telemetry/telemetryKeys';
 import * as TelemetryUtils from 'sql/platform/telemetry/telemetryUtilities';
 import { ITelemetryService } from 'vs/platform/telemetry/common/telemetry';
-<<<<<<< HEAD
-import { ServerTreeView } from 'sql/parts/objectExplorer/viewlet/serverTreeView';
-=======
-import { warn, error } from 'sql/base/common/log';
 import { ServerTreeView } from 'sql/workbench/parts/objectExplorer/browser/serverTreeView';
->>>>>>> 4fafa684
 import { ICapabilitiesService } from 'sql/platform/capabilities/common/capabilitiesService';
 import * as Utils from 'sql/platform/connection/common/utils';
 import { entries } from 'sql/base/common/objects';
@@ -238,7 +233,7 @@
 		} else {
 			let errorMessage = session && session.errorMessage ? session.errorMessage :
 				nls.localize('OeSessionFailedError', 'Failed to create Object Explorer session');
-			error(errorMessage);
+			this.logService.error(errorMessage);
 		}
 	}
 
