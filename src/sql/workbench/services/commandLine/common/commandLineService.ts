/*---------------------------------------------------------------------------------------------
 *  Copyright (c) Microsoft Corporation. All rights reserved.
 *  Licensed under the Source EULA. See License.txt in the project root for license information.
 *--------------------------------------------------------------------------------------------*/

import * as azdata from 'azdata';
import { ConnectionProfile } from 'sql/platform/connection/common/connectionProfile';
import { ConnectionProfileGroup } from 'sql/platform/connection/common/connectionProfileGroup';
import { equalsIgnoreCase } from 'vs/base/common/strings';
import { ICommandLineProcessing } from 'sql/workbench/services/commandLine/common/commandLine';
import { IConnectionManagementService, IConnectionCompletionOptions, ConnectionType, RunQueryOnConnectionMode } from 'sql/platform/connection/common/connectionManagement';
import { ICapabilitiesService } from 'sql/platform/capabilities/common/capabilitiesService';
import { IEnvironmentService, ParsedArgs } from 'vs/platform/environment/common/environment';
import * as Constants from 'sql/platform/connection/common/constants';
import { IQueryEditorService } from 'sql/workbench/services/queryEditor/common/queryEditorService';
import * as platform from 'vs/platform/registry/common/platform';
import { IConnectionProviderRegistry, Extensions as ConnectionProviderExtensions } from 'sql/workbench/parts/connection/common/connectionProviderExtension';
import * as TaskUtilities from 'sql/workbench/common/taskUtilities';
import { IObjectExplorerService } from 'sql/workbench/services/objectExplorer/common/objectExplorerService';
import { IEditorService } from 'vs/workbench/services/editor/common/editorService';
import { ICommandService } from 'vs/platform/commands/common/commands';
<<<<<<< HEAD
=======
import { warn } from 'sql/base/common/log';
>>>>>>> 4fafa684
import { ipcRenderer as ipc } from 'electron';
import { IConnectionProfile } from 'sql/platform/connection/common/interfaces';
import { IConfigurationService } from 'vs/platform/configuration/common/configuration';
import { IStatusbarService } from 'vs/platform/statusbar/common/statusbar';
import { localize } from 'vs/nls';
<<<<<<< HEAD
import { ILogService } from 'vs/platform/log/common/log';
=======
import { QueryInput } from 'sql/workbench/parts/query/common/queryInput';
import { URI } from 'vs/base/common/uri';
>>>>>>> 4fafa684

export class CommandLineService implements ICommandLineProcessing {
	public _serviceBrand: any;

	constructor(
		@ICapabilitiesService private _capabilitiesService: ICapabilitiesService,
		@IConnectionManagementService private _connectionManagementService: IConnectionManagementService,
		@IEnvironmentService environmentService: IEnvironmentService,
		@IQueryEditorService private _queryEditorService: IQueryEditorService,
		@IObjectExplorerService private _objectExplorerService: IObjectExplorerService,
		@IEditorService private _editorService: IEditorService,
		@ICommandService private _commandService: ICommandService,
		@IConfigurationService private _configurationService: IConfigurationService,
		@IStatusbarService private _statusBarService: IStatusbarService,
		@ILogService private logService: ILogService
	) {
		if (ipc) {
			ipc.on('ads:processCommandLine', (event: any, args: ParsedArgs) => this.onLaunched(args));
		}
		// we only get the ipc from main during window reuse
		if (environmentService) {
			this.onLaunched(environmentService.args);
		}
	}

	private onLaunched(args: ParsedArgs) {
		const registry = platform.Registry.as<IConnectionProviderRegistry>(ConnectionProviderExtensions.ConnectionProviderContributions);
		let sqlProvider = registry.getProperties(Constants.mssqlProviderName);
		// We can't connect to object explorer until the MSSQL connection provider is registered
		if (sqlProvider) {
			this.processCommandLine(args).catch(reason => { this.logService.warn('processCommandLine failed: ' + reason); });
		} else {
			registry.onNewProvider(e => {
				if (e.id === Constants.mssqlProviderName) {
					this.processCommandLine(args).catch(reason => { this.logService.warn('processCommandLine failed: ' + reason); });
				}
			});
		}
	}

	// We base our logic on the combination of (server, command) values.
	// (serverName, commandName) => Connect object explorer and execute the command, passing the connection profile to the command. Do not load query editor.
	// (null, commandName) => Launch the command with a null connection. If the command implementation needs a connection, it will need to create it.
	// (serverName, null) => Connect object explorer and open a new query editor if no file names are passed. If file names are passed, connect their editors to the server.
	// (null, null) => Prompt for a connection unless there are registered servers
	public async processCommandLine(args: ParsedArgs): Promise<void> {
		let profile: IConnectionProfile = undefined;
		let commandName = undefined;
		if (args) {
			if (this._commandService) {
				commandName = args.command;
			}

			if (args.server) {
				profile = this.readProfileFromArgs(args);
			}
		}
		let showConnectDialogOnStartup: boolean = this._configurationService.getValue('workbench.showConnectDialogOnStartup');
		if (showConnectDialogOnStartup && !commandName && !profile && !this._connectionManagementService.hasRegisteredServers()) {
			// prompt the user for a new connection on startup if no profiles are registered
			await this._connectionManagementService.showConnectionDialog();
			return;
		}
		let connectedContext: azdata.ConnectedContext = undefined;
		if (profile) {
			if (this._statusBarService) {
				this._statusBarService.setStatusMessage(localize('connectingLabel', 'Connecting:') + profile.serverName, 2500);
			}
			try {
				await this._connectionManagementService.connectIfNotConnected(profile, 'connection', true);
				// Before sending to extensions, we should a) serialize to IConnectionProfile or things will fail,
				// and b) use the latest version of the profile from the service so most fields are filled in.
				let updatedProfile = this._connectionManagementService.getConnectionProfileById(profile.id);
				connectedContext = { connectionProfile: new ConnectionProfile(this._capabilitiesService, updatedProfile).toIConnectionProfile() };
			} catch (err) {
				this.logService.warn('Failed to connect due to error' + err.message);
			}
		}
		if (commandName) {
			if (this._statusBarService) {
				this._statusBarService.setStatusMessage(localize('runningCommandLabel', 'Running command:') + commandName, 2500);
			}
			await this._commandService.executeCommand(commandName, connectedContext);
		} else if (profile) {
<<<<<<< HEAD
			if (this._statusBarService) {
				this._statusBarService.setStatusMessage(localize('openingNewQueryLabel', 'Opening new query:') + profile.serverName, 2500);
			}
			// Default to showing new query
			try {
				await TaskUtilities.newQuery(profile,
					this._connectionManagementService,
					this._queryEditorService,
					this._objectExplorerService,
					this._editorService);
			} catch (error) {
				this.logService.warn('unable to open query editor ' + error);
				// Note: we are intentionally swallowing this error.
				// In part this is to accommodate unit testing where we don't want to set up the query stack
=======
			// If we were given a file and it was opened with the sql editor,
			// we want to connect the given profile to to it.
			// If more than one file was passed, only show the connection dialog error on one of them.
			if (args._ && args._.length > 0) {
				await args._.forEach((f, i) => this.processFile(URI.file(f).toString(), profile, i === 0));
			}
			else {
				// Default to showing new query
				if (this._statusBarService) {
					this._statusBarService.setStatusMessage(localize('openingNewQueryLabel', 'Opening new query:') + profile.serverName, 2500);
				}
				try {
					await TaskUtilities.newQuery(profile,
						this._connectionManagementService,
						this._queryEditorService,
						this._objectExplorerService,
						this._editorService);
				} catch (error) {
					warn('unable to open query editor ' + error);
					// Note: we are intentionally swallowing this error.
					// In part this is to accommodate unit testing where we don't want to set up the query stack
				}
			}
		}
	}

	// If an open and connectable query editor exists for the given URI, attach it to the connection profile
	private async processFile(uriString: string, profile: IConnectionProfile, warnOnConnectFailure: boolean): Promise<void> {
		let activeEditor = this._editorService.editors.filter(v => v.getResource().toString() === uriString).pop();
		if (activeEditor) {
			let queryInput = activeEditor as QueryInput;
			if (queryInput && queryInput.connectEnabled) {
				let options: IConnectionCompletionOptions = {
					params: { connectionType: ConnectionType.editor, runQueryOnCompletion: RunQueryOnConnectionMode.none, input: queryInput },
					saveTheConnection: false,
					showDashboard: false,
					showConnectionDialogOnError: warnOnConnectFailure,
					showFirewallRuleOnError: warnOnConnectFailure
				};
				if (this._statusBarService) {
					this._statusBarService.setStatusMessage(localize('connectingQueryLabel', 'Connecting query file'), 2500);
				}
				await this._connectionManagementService.connect(profile, uriString, options);
>>>>>>> 4fafa684
			}
		}
	}

	private readProfileFromArgs(args: ParsedArgs) {
		let profile = new ConnectionProfile(this._capabilitiesService, null);
		// We want connection store to use any matching password it finds
		profile.savePassword = true;
		profile.providerName = Constants.mssqlProviderName;
		profile.serverName = args.server;
		profile.databaseName = args.database ? args.database : '';
		profile.userName = args.user ? args.user : '';
		profile.authenticationType = args.integrated ? Constants.integrated : args.aad ? Constants.azureMFA : (profile.userName.length > 0) ? Constants.sqlLogin : Constants.integrated;
		profile.connectionName = '';
		profile.setOptionValue('applicationName', Constants.applicationName);
		profile.setOptionValue('databaseDisplayName', profile.databaseName);
		profile.setOptionValue('groupId', profile.groupId);
		return this._connectionManagementService ? this.tryMatchSavedProfile(profile) : profile;
	}

	private tryMatchSavedProfile(profile: ConnectionProfile) {
		let match: ConnectionProfile = undefined;
		// If we can find a saved mssql provider connection that matches the args, use it
		let groups = this._connectionManagementService.getConnectionGroups([Constants.mssqlProviderName]);
		if (groups && groups.length > 0) {
			let rootGroup = groups[0];
			let connections = ConnectionProfileGroup.getConnectionsInGroup(rootGroup);
			match = connections.find((c) => this.matchProfile(profile, c));
		}
		return match ? match : profile;
	}

	// determines if the 2 profiles are a functional match
	// profile1 is the profile generated from command line parameters
	private matchProfile(profile1: ConnectionProfile, profile2: ConnectionProfile): boolean {
		return equalsIgnoreCase(profile1.serverName, profile2.serverName)
			&& equalsIgnoreCase(profile1.providerName, profile2.providerName)
			// case sensitive servers can have 2 databases whose name differs only in case
			&& profile1.databaseName === profile2.databaseName
			&& equalsIgnoreCase(profile1.userName, profile2.userName)
			&& profile1.authenticationType === profile2.authenticationType;
	}
}<|MERGE_RESOLUTION|>--- conflicted
+++ resolved
@@ -19,21 +19,14 @@
 import { IObjectExplorerService } from 'sql/workbench/services/objectExplorer/common/objectExplorerService';
 import { IEditorService } from 'vs/workbench/services/editor/common/editorService';
 import { ICommandService } from 'vs/platform/commands/common/commands';
-<<<<<<< HEAD
-=======
-import { warn } from 'sql/base/common/log';
->>>>>>> 4fafa684
 import { ipcRenderer as ipc } from 'electron';
 import { IConnectionProfile } from 'sql/platform/connection/common/interfaces';
 import { IConfigurationService } from 'vs/platform/configuration/common/configuration';
 import { IStatusbarService } from 'vs/platform/statusbar/common/statusbar';
 import { localize } from 'vs/nls';
-<<<<<<< HEAD
-import { ILogService } from 'vs/platform/log/common/log';
-=======
 import { QueryInput } from 'sql/workbench/parts/query/common/queryInput';
 import { URI } from 'vs/base/common/uri';
->>>>>>> 4fafa684
+import { ILogService } from 'vs/platform/log/common/log';
 
 export class CommandLineService implements ICommandLineProcessing {
 	public _serviceBrand: any;
@@ -118,22 +111,6 @@
 			}
 			await this._commandService.executeCommand(commandName, connectedContext);
 		} else if (profile) {
-<<<<<<< HEAD
-			if (this._statusBarService) {
-				this._statusBarService.setStatusMessage(localize('openingNewQueryLabel', 'Opening new query:') + profile.serverName, 2500);
-			}
-			// Default to showing new query
-			try {
-				await TaskUtilities.newQuery(profile,
-					this._connectionManagementService,
-					this._queryEditorService,
-					this._objectExplorerService,
-					this._editorService);
-			} catch (error) {
-				this.logService.warn('unable to open query editor ' + error);
-				// Note: we are intentionally swallowing this error.
-				// In part this is to accommodate unit testing where we don't want to set up the query stack
-=======
 			// If we were given a file and it was opened with the sql editor,
 			// we want to connect the given profile to to it.
 			// If more than one file was passed, only show the connection dialog error on one of them.
@@ -152,7 +129,7 @@
 						this._objectExplorerService,
 						this._editorService);
 				} catch (error) {
-					warn('unable to open query editor ' + error);
+					this.logService.warn('unable to open query editor ' + error);
 					// Note: we are intentionally swallowing this error.
 					// In part this is to accommodate unit testing where we don't want to set up the query stack
 				}
@@ -177,7 +154,6 @@
 					this._statusBarService.setStatusMessage(localize('connectingQueryLabel', 'Connecting query file'), 2500);
 				}
 				await this._connectionManagementService.connect(profile, uriString, options);
->>>>>>> 4fafa684
 			}
 		}
 	}
