<!--
/*---------------------------------------------------------------------------------------------
 *  Copyright (c) Microsoft Corporation. All rights reserved.
 *  Licensed under the Source EULA. See License.txt in the project root for license information.
 *--------------------------------------------------------------------------------------------*/
-->
<div style="overflow: hidden; width: 100%; height: 100%; display: flex; flex-flow: column" (mouseover)="hover=true" (mouseleave)="hover=false">
	<div class="notebook-text" style="flex: 0 0 auto;">
		<code-component *ngIf="isEditMode" [cellModel]="cellModel" (onContentChanged)="handleContentChanged()" [model]="model" [activeCellId]="activeCellId">
		</code-component>
	</div>
	<div style="overflow: hidden; width: 100%; height: 100%; display: flex; flex-flow: row">
<<<<<<< HEAD
		<div #preview class="notebook-preview" style="flex: 1 1 auto" (dblclick)="toggleEditMode()">
=======
		<div #preview link-handler [isTrusted]="isTrusted" class="notebook-preview" style="flex: 1 1 auto" (dblclick)="toggleEditMode()">
>>>>>>> e3f26e8f
		</div>
		<div #moreactions class="moreActions" style="flex: 0 0 auto; display: flex; flex-flow:column;width: 20px; min-height: 20px; max-height: 20px; padding-top: 0px; orientation: portrait">
		</div>
	</div>
</div><|MERGE_RESOLUTION|>--- conflicted
+++ resolved
@@ -10,11 +10,7 @@
 		</code-component>
 	</div>
 	<div style="overflow: hidden; width: 100%; height: 100%; display: flex; flex-flow: row">
-<<<<<<< HEAD
-		<div #preview class="notebook-preview" style="flex: 1 1 auto" (dblclick)="toggleEditMode()">
-=======
 		<div #preview link-handler [isTrusted]="isTrusted" class="notebook-preview" style="flex: 1 1 auto" (dblclick)="toggleEditMode()">
->>>>>>> e3f26e8f
 		</div>
 		<div #moreactions class="moreActions" style="flex: 0 0 auto; display: flex; flex-flow:column;width: 20px; min-height: 20px; max-height: 20px; padding-top: 0px; orientation: portrait">
 		</div>
