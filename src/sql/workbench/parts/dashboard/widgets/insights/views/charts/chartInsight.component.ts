--- conflicted
+++ resolved
@@ -55,11 +55,7 @@
 		@Inject(forwardRef(() => ChangeDetectorRef)) private _changeRef: ChangeDetectorRef,
 		@Inject(IThemeService) private themeService: IThemeService,
 		@Inject(ITelemetryService) private telemetryService: ITelemetryService,
-<<<<<<< HEAD
-		@Inject(ILogService) private logService: ILogService
-=======
 		@Inject(ILogService) private readonly logService: ILogService
->>>>>>> ab0cd71d
 	) {
 		super();
 	}
@@ -80,11 +76,7 @@
 			this._hasError = true;
 			this._changeRef.detectChanges();
 		}
-<<<<<<< HEAD
-		TelemetryUtils.addTelemetry(this.telemetryService, TelemetryKeys.ChartCreated, this.logService, { type: this.chartType });
-=======
 		TelemetryUtils.addTelemetry(this.telemetryService, this.logService, TelemetryKeys.ChartCreated, { type: this.chartType });
->>>>>>> ab0cd71d
 	}
 
 	/**
