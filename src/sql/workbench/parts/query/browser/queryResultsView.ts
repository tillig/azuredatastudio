/*---------------------------------------------------------------------------------------------
 *  Copyright (c) Microsoft Corporation. All rights reserved.
 *  Licensed under the Source EULA. See License.txt in the project root for license information.
 *--------------------------------------------------------------------------------------------*/

import { QueryResultsInput } from 'sql/workbench/parts/query/common/queryResultsInput';
import { TabbedPanel, IPanelTab, IPanelView } from 'sql/base/browser/ui/panel/panel';
import { IQueryModelService } from 'sql/platform/query/common/queryModel';
import QueryRunner from 'sql/platform/query/common/queryRunner';
import { MessagePanel, MessagePanelState } from 'sql/workbench/parts/query/browser/messagePanel';
import { GridPanel, GridPanelState } from 'sql/workbench/parts/query/electron-browser/gridPanel';
import { ChartTab } from 'sql/workbench/parts/charts/browser/chartTab'; //import chart tab
import { QueryPlanTab } from 'sql/workbench/parts/queryPlan/electron-browser/queryPlan';
import { TopOperationsTab } from 'sql/workbench/parts/queryPlan/browser/topOperations';
import { QueryModelViewTab } from 'sql/workbench/parts/query/modelViewTab/queryModelViewTab';

import * as nls from 'vs/nls';
import { IInstantiationService } from 'vs/platform/instantiation/common/instantiation';
import * as DOM from 'vs/base/browser/dom';
import { IDisposable, dispose, Disposable } from 'vs/base/common/lifecycle';
import { attachTabbedPanelStyler } from 'sql/platform/theme/common/styler';
import { IThemeService } from 'vs/platform/theme/common/themeService';

class MessagesView extends Disposable implements IPanelView {
	private messagePanel: MessagePanel;
	private container = document.createElement('div');

	constructor(private instantiationService: IInstantiationService) {
		super();
		this.messagePanel = this._register(this.instantiationService.createInstance(MessagePanel));
		this.messagePanel.render(this.container);
	}

	render(container: HTMLElement): void {
		container.appendChild(this.container);
	}

	layout(dimension: DOM.Dimension): void {
		this.container.style.width = `${dimension.width}px`;
		this.container.style.height = `${dimension.height}px`;
		this.messagePanel.layout(dimension);
	}

	focus(): void {
		this.messagePanel.focus();
	}

	public clear() {
		this.messagePanel.clear();
	}

	remove(): void {
		this.container.remove();
	}

	public set queryRunner(runner: QueryRunner) {
		this.messagePanel.queryRunner = runner;
	}

	public set state(val: MessagePanelState) {
		this.messagePanel.state = val;
	}
}

class ResultsView extends Disposable implements IPanelView {
	private gridPanel: GridPanel;
	private container = document.createElement('div');

	constructor(private instantiationService: IInstantiationService) {
		super();
		this.gridPanel = this._register(this.instantiationService.createInstance(GridPanel));
		this.gridPanel.render(this.container);
	}

	render(container: HTMLElement): void {
		container.appendChild(this.container);
	}

	layout(dimension: DOM.Dimension): void {
		this.container.style.width = `${dimension.width}px`;
		this.container.style.height = `${dimension.height}px`;
		this.gridPanel.layout(dimension);
	}

	focus(): void {
		this.gridPanel.focus();
	}

	public clear() {
		this.gridPanel.clear();
	}

	remove(): void {
		this.container.remove();
	}

	public set queryRunner(runner: QueryRunner) {
		this.gridPanel.queryRunner = runner;
	}

	public set state(val: GridPanelState) {
		this.gridPanel.state = val;
	}
}

class SandDanceView extends Disposable implements IPanelView {
	private container = document.createElement('div');

	constructor(private instantiationService: IInstantiationService) {
		super();
	}

	render(container: HTMLElement): void {
		container.appendChild(this.container);
		//this.container.innerText += "Hello World!";
	}

	layout(dimension: DOM.Dimension): void {
		this.container.style.width = `${dimension.width}px`;
		this.container.style.height = `${dimension.height}px`;
	}

	focus(): void {
	}

	public clear() {
	}

	remove(): void {
		this.container.remove();
	}

	public set queryRunner(runner: QueryRunner) {
	}

	public set state(val: GridPanelState) {
	}
}

class ResultsTab implements IPanelTab {
	public readonly title = nls.localize('resultsTabTitle', 'Results');
	public readonly identifier = 'resultsTab';
	public readonly view: ResultsView;

	constructor(instantiationService: IInstantiationService) {
		this.view = new ResultsView(instantiationService);
	}

	public set queryRunner(runner: QueryRunner) {
		this.view.queryRunner = runner;
	}

	public dispose() {
		dispose(this.view);
	}

	public clear() {
		this.view.clear();
	}
}

class MessagesTab implements IPanelTab {
	public readonly title = nls.localize('messagesTabTitle', 'Messages');
	public readonly identifier = 'messagesTab';
	public readonly view: MessagesView;

	constructor(instantiationService: IInstantiationService) {
		this.view = new MessagesView(instantiationService);
	}

	public set queryRunner(runner: QueryRunner) {
		this.view.queryRunner = runner;
	}

	public dispose() {
		dispose(this.view);
	}

	public clear() {
		this.view.clear();
	}
}

class SandDanceTab implements IPanelTab {
	public readonly title = nls.localize('sandDanceTabTitle', 'SandDance');
	public readonly identifier = 'sandDanceTab';
	public readonly view: SandDanceView;

	constructor(instantiationService: IInstantiationService) {
		this.view = new SandDanceView(instantiationService);
	}

	public set queryRunner(runner: QueryRunner) {
		this.view.queryRunner = runner;
	}

	public dispose() {
		dispose(this.view);
	}

	public clear() {
		this.view.clear();
	}

}

export class QueryResultsView extends Disposable {
	private _panelView: TabbedPanel;
	private _input: QueryResultsInput;
	private resultsTab: ResultsTab;
	private messagesTab: MessagesTab;
	private chartTab: ChartTab;
	private sandDanceTab: SandDanceTab;
	private qpTab: QueryPlanTab;
	private topOperationsTab: TopOperationsTab;
	private dynamicModelViewTabs: QueryModelViewTab[] = [];

	private runnerDisposables: IDisposable[];

	constructor(
		container: HTMLElement,
		@IThemeService themeService: IThemeService,
		@IInstantiationService private instantiationService: IInstantiationService,
		@IQueryModelService private queryModelService: IQueryModelService
	) {
		super();
		this.resultsTab = this._register(new ResultsTab(instantiationService));
		this.messagesTab = this._register(new MessagesTab(instantiationService));
		this.chartTab = this._register(new ChartTab(instantiationService));
<<<<<<< HEAD
		//test
=======
>>>>>>> bd718d65
		this.sandDanceTab = this._register(new SandDanceTab(instantiationService));
		this._panelView = this._register(new TabbedPanel(container, { showHeaderWhenSingleView: true }));
		this._register(attachTabbedPanelStyler(this._panelView, themeService));
		this.qpTab = this._register(new QueryPlanTab());
		this.topOperationsTab = this._register(new TopOperationsTab(instantiationService));

		this._panelView.pushTab(this.resultsTab);
		this._panelView.pushTab(this.messagesTab);
		this._register(this._panelView.onTabChange(e => {
			if (this.input) {
				this.input.state.activeTab = e;
			}
		}));
	}

	private hasResults(runner: QueryRunner): boolean {
		let hasResults = false;
		for (const batch of runner.batchSets) {
			if (batch.resultSetSummaries.length > 0) {
				hasResults = true;
				break;
			}
		}
		return hasResults;
	}

	private setQueryRunner(runner: QueryRunner) {
		const activeTab = this._input.state.activeTab;
		if (runner.hasCompleted && !this.hasResults(runner)) {
			this.hideResults();
		} else {
			this.showResults();
		}
		this.resultsTab.queryRunner = runner;
		this.messagesTab.queryRunner = runner;
		this.chartTab.queryRunner = runner;
<<<<<<< HEAD
		this.sandDanceTab.queryRunner = runner; //test
=======
		this.sandDanceTab.queryRunner = runner; 
>>>>>>> bd718d65
		this.runnerDisposables.push(runner.onQueryStart(e => {
			this.showResults();
			this.hideChart();
			this.hideSandDance();
			this.hidePlan();
			this.hideDynamicViewModelTabs();
			this.input.state.visibleTabs = new Set();
			this.input.state.activeTab = this.resultsTab.identifier;
		}));
		this.runnerDisposables.push(runner.onQueryEnd(() => {
			if (!this.hasResults(runner)) {
				this.hideResults();
			}
			if (runner.messages.find(v => v.isError)) {
				this._panelView.showTab(this.messagesTab.identifier);
			}
		}));

		if (this.input.state.visibleTabs.has(this.chartTab.identifier) && !this._panelView.contains(this.chartTab)) {
			this._panelView.pushTab(this.chartTab);
		} else if (!this.input.state.visibleTabs.has(this.chartTab.identifier) && this._panelView.contains(this.chartTab)) {
			this._panelView.removeTab(this.chartTab.identifier);
		}

		if (this.input.state.visibleTabs.has(this.sandDanceTab.identifier) && !this._panelView.contains(this.sandDanceTab)) {
			this._panelView.pushTab(this.sandDanceTab);
		} else if (!this.input.state.visibleTabs.has(this.sandDanceTab.identifier) && this._panelView.contains(this.sandDanceTab)) {
			this._panelView.removeTab(this.sandDanceTab.identifier);
		}

		if (this.input.state.visibleTabs.has(this.qpTab.identifier) && !this._panelView.contains(this.qpTab)) {
			this._panelView.pushTab(this.qpTab);
		} else if (!this.input.state.visibleTabs.has(this.qpTab.identifier) && this._panelView.contains(this.qpTab)) {
			this._panelView.removeTab(this.qpTab.identifier);
		}

		if (this.input.state.visibleTabs.has(this.topOperationsTab.identifier) && !this._panelView.contains(this.topOperationsTab)) {
			this._panelView.pushTab(this.topOperationsTab);
		} else if (!this.input.state.visibleTabs.has(this.topOperationsTab.identifier) && this._panelView.contains(this.topOperationsTab)) {
			this._panelView.removeTab(this.topOperationsTab.identifier);
		}

		// restore query model view tabs
		this.input.state.visibleTabs.forEach(tabId => {
			if (tabId.startsWith('querymodelview;')) {
				// tab id format is 'tab type;title;model view id'
				let parts = tabId.split(';');
				if (parts.length === 3) {
					let tab = this._register(new QueryModelViewTab(parts[1], this.instantiationService));
					tab.view._componentId = parts[2];
					this.dynamicModelViewTabs.push(tab);
					if (!this._panelView.contains(tab)) {
						this._panelView.pushTab(tab);
					}
				}
			}
		});

		this.runnerDisposables.push(runner.onQueryEnd(() => {
			if (runner.isQueryPlan) {
				runner.planXml.then(e => {
					this.showPlan(e);
				});
			}
		}));
		if (activeTab) {
			this._panelView.showTab(activeTab);
		} else {
			this._panelView.showTab(this.resultsTab.identifier); // our default tab is the results view
		}
	}

	public set input(input: QueryResultsInput) {
		this._input = input;
		dispose(this.runnerDisposables);
		this.runnerDisposables = [];

		[this.resultsTab, this.messagesTab, this.qpTab, this.topOperationsTab, this.chartTab].forEach(t => t.clear());

		this.resultsTab.view.state = this.input.state.gridPanelState;
		this.messagesTab.view.state = this.input.state.messagePanelState;
		this.qpTab.view.state = this.input.state.queryPlanState;
		this.topOperationsTab.view.state = this.input.state.topOperationsState;
		this.chartTab.view.state = this.input.state.chartState;

		[this.resultsTab, this.messagesTab, this.qpTab, this.topOperationsTab, this.chartTab, this.sandDanceTab].forEach(t => t.clear());

		let info = this.queryModelService._getQueryInfo(input.uri);
		if (info) {
			this.setQueryRunner(info.queryRunner);
		} else {
			let disposable = this.queryModelService.onRunQueryStart(c => {
				if (c === input.uri) {
					let info = this.queryModelService._getQueryInfo(input.uri);
					this.setQueryRunner(info.queryRunner);
					disposable.dispose();
				}
			});
			this.runnerDisposables.push(disposable);
		}
	}

	clearInput() {
		this._input = undefined;
		dispose(this.runnerDisposables);
		this.runnerDisposables = [];
		this.resultsTab.clear();
		this.messagesTab.clear();
		this.qpTab.clear();
		this.topOperationsTab.clear();
		this.chartTab.clear();
		this.sandDanceTab.clear();
	}

	public get input(): QueryResultsInput {
		return this._input;
	}

	public layout(dimension: DOM.Dimension) {
		this._panelView.layout(dimension);
	}

	public chartData(dataId: { resultId: number, batchId: number }): void {
		this.input.state.visibleTabs.add(this.chartTab.identifier);
		if (!this._panelView.contains(this.chartTab)) {
			this._panelView.pushTab(this.chartTab);
		}

		this._panelView.showTab(this.chartTab.identifier);
		this.chartTab.chart(dataId);
	}

<<<<<<< HEAD
	public sandDanceData(dataId: { resultId: number, batchId: number }): void {
=======
	public showDataAsSandDance(dataId: { resultId: number, batchId: number }): void {
>>>>>>> bd718d65
		this.input.state.visibleTabs.add(this.sandDanceTab.identifier);
		if (!this._panelView.contains(this.sandDanceTab)) {
			this._panelView.pushTab(this.sandDanceTab);
		}

		this._panelView.showTab(this.sandDanceTab.identifier);
	}

	public hideChart() {
		if (this._panelView.contains(this.chartTab)) {
			this._panelView.removeTab(this.chartTab.identifier);
		}
	}

<<<<<<< HEAD
	public hideSandDance() {
=======
	public hideDataAsSandDance() {
>>>>>>> bd718d65
		if (this._panelView.contains(this.sandDanceTab)) {
			this._panelView.removeTab(this.sandDanceTab.identifier);
		}
	}

	public hideResults() {
		if (this._panelView.contains(this.resultsTab)) {
			this._panelView.removeTab(this.resultsTab.identifier);
		}
	}

	public showResults() {
		if (!this._panelView.contains(this.resultsTab)) {
			this._panelView.pushTab(this.resultsTab, 0);
		}
		this._panelView.showTab(this.resultsTab.identifier);
	}

	public showPlan(xml: string) {
		this.input.state.visibleTabs.add(this.qpTab.identifier);
		if (!this._panelView.contains(this.qpTab)) {
			this._panelView.pushTab(this.qpTab);
		}
		this.input.state.visibleTabs.add(this.topOperationsTab.identifier);
		if (!this._panelView.contains(this.topOperationsTab)) {
			this._panelView.pushTab(this.topOperationsTab);
		}

		this._panelView.showTab(this.qpTab.identifier);
		this.qpTab.view.showPlan(xml);
		this.topOperationsTab.view.showPlan(xml);
	}

	public hidePlan() {
		if (this._panelView.contains(this.qpTab)) {
			this._panelView.removeTab(this.qpTab.identifier);
		}

		if (this._panelView.contains(this.topOperationsTab)) {
			this._panelView.removeTab(this.topOperationsTab.identifier);
		}
	}

	public hideDynamicViewModelTabs() {
		this.dynamicModelViewTabs.forEach(tab => {
			if (this._panelView.contains(tab)) {
				this._panelView.removeTab(tab.identifier);
			}
		});

		this.dynamicModelViewTabs = [];
	}

	public dispose() {
		dispose(this.runnerDisposables);
		this.runnerDisposables = [];
		super.dispose();
	}

	public registerQueryModelViewTab(title: string, componentId: string): void {
		let tab = this._register(new QueryModelViewTab(title, this.instantiationService));
		tab.view._componentId = componentId;
		this.dynamicModelViewTabs.push(tab);

		this.input.state.visibleTabs.add('querymodelview;' + title + ';' + componentId);
		if (!this._panelView.contains(tab)) {
			this._panelView.pushTab(tab);
		}
	}
}<|MERGE_RESOLUTION|>--- conflicted
+++ resolved
@@ -227,10 +227,6 @@
 		this.resultsTab = this._register(new ResultsTab(instantiationService));
 		this.messagesTab = this._register(new MessagesTab(instantiationService));
 		this.chartTab = this._register(new ChartTab(instantiationService));
-<<<<<<< HEAD
-		//test
-=======
->>>>>>> bd718d65
 		this.sandDanceTab = this._register(new SandDanceTab(instantiationService));
 		this._panelView = this._register(new TabbedPanel(container, { showHeaderWhenSingleView: true }));
 		this._register(attachTabbedPanelStyler(this._panelView, themeService));
@@ -267,15 +263,11 @@
 		this.resultsTab.queryRunner = runner;
 		this.messagesTab.queryRunner = runner;
 		this.chartTab.queryRunner = runner;
-<<<<<<< HEAD
-		this.sandDanceTab.queryRunner = runner; //test
-=======
-		this.sandDanceTab.queryRunner = runner; 
->>>>>>> bd718d65
+		this.sandDanceTab.queryRunner = runner;
 		this.runnerDisposables.push(runner.onQueryStart(e => {
 			this.showResults();
 			this.hideChart();
-			this.hideSandDance();
+			this.hideDataAsSandDance();
 			this.hidePlan();
 			this.hideDynamicViewModelTabs();
 			this.input.state.visibleTabs = new Set();
@@ -404,11 +396,7 @@
 		this.chartTab.chart(dataId);
 	}
 
-<<<<<<< HEAD
-	public sandDanceData(dataId: { resultId: number, batchId: number }): void {
-=======
 	public showDataAsSandDance(dataId: { resultId: number, batchId: number }): void {
->>>>>>> bd718d65
 		this.input.state.visibleTabs.add(this.sandDanceTab.identifier);
 		if (!this._panelView.contains(this.sandDanceTab)) {
 			this._panelView.pushTab(this.sandDanceTab);
@@ -423,11 +411,7 @@
 		}
 	}
 
-<<<<<<< HEAD
-	public hideSandDance() {
-=======
 	public hideDataAsSandDance() {
->>>>>>> bd718d65
 		if (this._panelView.contains(this.sandDanceTab)) {
 			this._panelView.removeTab(this.sandDanceTab.identifier);
 		}
