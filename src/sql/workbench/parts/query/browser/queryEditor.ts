--- conflicted
+++ resolved
@@ -242,11 +242,7 @@
 		this.taskbar.setContent(content);
 	}
 
-<<<<<<< HEAD
-	public setInput(newInput: QueryEditorInput, options: EditorOptions, token: CancellationToken): Promise<void> {
-=======
-	public async setInput(newInput: QueryInput, options: EditorOptions, token: CancellationToken): Promise<void> {
->>>>>>> 763080ae
+	public async setInput(newInput: QueryEditorInput, options: EditorOptions, token: CancellationToken): Promise<void> {
 		const oldInput = this.input;
 
 		if (newInput.matches(oldInput)) {
@@ -259,7 +255,7 @@
 		}
 
 		// If we're switching editor types switch out the views
-		const newTextEditor = newInput.sql instanceof FileEditorInput ? this.textFileEditor : this.textResourceEditor;
+		const newTextEditor = newInput.text instanceof FileEditorInput ? this.textFileEditor : this.textResourceEditor;
 		if (newTextEditor !== this.currentTextEditor) {
 			this.currentTextEditor = newTextEditor;
 			this.splitview.removeView(0, Sizing.Distribute);
@@ -275,11 +271,7 @@
 
 		await Promise.all([
 			super.setInput(newInput, options, token),
-<<<<<<< HEAD
-			this.textEditor.setInput(newInput.text, options, token),
-=======
-			this.currentTextEditor.setInput(newInput.sql, options, token),
->>>>>>> 763080ae
+			this.currentTextEditor.setInput(newInput.text, options, token),
 			this.resultsEditor.setInput(newInput.results, options)
 		]);
 
