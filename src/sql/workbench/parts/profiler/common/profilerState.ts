/*---------------------------------------------------------------------------------------------
 *  Copyright (c) Microsoft Corporation. All rights reserved.
 *  Licensed under the Source EULA. See License.txt in the project root for license information.
 *--------------------------------------------------------------------------------------------*/

import { IDisposable } from 'vs/base/common/lifecycle';
import { Emitter } from 'vs/base/common/event';

export interface IProfilerStateChangedEvent {
	isConnected?: boolean;
	isRunning?: boolean;
	isPaused?: boolean;
	isStopped?: boolean;
	autoscroll?: boolean;
	isPanelCollapsed?: boolean;
}

export interface INewProfilerState {
	isConnected?: boolean;
	isRunning?: boolean;
	isPaused?: boolean;
	isStopped?: boolean;
	autoscroll?: boolean;
	isPanelCollapsed?: boolean;
}

export class ProfilerState implements IDisposable {

	private _isConnected: boolean;
	private _isRunning: boolean;
	private _isPaused: boolean;
	private _isStopped: boolean;
	private _autoscroll: boolean;
	private _isPanelCollapsed = true;
<<<<<<< HEAD
	private _onStateChange = new Emitter<IProfilerStateChangedEvent>();
	public readonly onStateChange = this._onStateChange.event;
=======
>>>>>>> b9d985b6

	public get isConnected(): boolean { return this._isConnected; }
	public get isRunning(): boolean { return this._isRunning; }
	public get isPaused(): boolean { return this._isPaused; }
	public get isStopped(): boolean { return this._isStopped; }
	public get autoscroll(): boolean { return this._autoscroll; }
	public get isPanelCollapsed(): boolean { return this._isPanelCollapsed; }

<<<<<<< HEAD
	public dispose(): void {
		this._onStateChange.dispose();
=======
	private readonly _onProfilerStateChange = new Emitter<IProfilerStateChangedEvent>();
	public readonly onProfilerStateChange = this._onProfilerStateChange.event;

	public dispose(): void {
>>>>>>> b9d985b6
	}

	public change(newState: INewProfilerState): void {
		let changeEvent: IProfilerStateChangedEvent = {
			isConnected: false,
			isRunning: false,
			isPaused: false,
			isStopped: false,
			autoscroll: false,
			isPanelCollapsed: false
		};
		let somethingChanged = false;

		if (typeof newState.isConnected !== 'undefined') {
			if (this._isConnected !== newState.isConnected) {
				this._isConnected = newState.isConnected;
				changeEvent.isConnected = true;
				somethingChanged = true;
			}
		}
		if (typeof newState.isRunning !== 'undefined') {
			if (this._isRunning !== newState.isRunning) {
				this._isRunning = newState.isRunning;
				changeEvent.isRunning = true;
				somethingChanged = true;
			}
		}
		if (typeof newState.isPaused !== 'undefined') {
			if (this._isPaused !== newState.isPaused) {
				this._isPaused = newState.isPaused;
				changeEvent.isPaused = true;
				somethingChanged = true;
			}
		}
		if (typeof newState.isStopped !== 'undefined') {
			if (this._isStopped !== newState.isStopped) {
				this._isStopped = newState.isStopped;
				changeEvent.isStopped = true;
				somethingChanged = true;
			}
		}
		if (typeof newState.autoscroll !== 'undefined') {
			if (this._autoscroll !== newState.autoscroll) {
				this._autoscroll = newState.autoscroll;
				changeEvent.autoscroll = true;
				somethingChanged = true;
			}
		}
		if (typeof newState.isPanelCollapsed !== 'undefined') {
			if (this._isPanelCollapsed !== newState.isPanelCollapsed) {
				this._isPanelCollapsed = newState.isPanelCollapsed;
				changeEvent.isPanelCollapsed = true;
				somethingChanged = true;
			}
		}

		if (somethingChanged) {
<<<<<<< HEAD
			this._onStateChange.fire(changeEvent);
=======
			this._onProfilerStateChange.fire(changeEvent);
>>>>>>> b9d985b6
		}
	}
}<|MERGE_RESOLUTION|>--- conflicted
+++ resolved
@@ -32,11 +32,6 @@
 	private _isStopped: boolean;
 	private _autoscroll: boolean;
 	private _isPanelCollapsed = true;
-<<<<<<< HEAD
-	private _onStateChange = new Emitter<IProfilerStateChangedEvent>();
-	public readonly onStateChange = this._onStateChange.event;
-=======
->>>>>>> b9d985b6
 
 	public get isConnected(): boolean { return this._isConnected; }
 	public get isRunning(): boolean { return this._isRunning; }
@@ -45,15 +40,11 @@
 	public get autoscroll(): boolean { return this._autoscroll; }
 	public get isPanelCollapsed(): boolean { return this._isPanelCollapsed; }
 
-<<<<<<< HEAD
-	public dispose(): void {
-		this._onStateChange.dispose();
-=======
 	private readonly _onProfilerStateChange = new Emitter<IProfilerStateChangedEvent>();
 	public readonly onProfilerStateChange = this._onProfilerStateChange.event;
 
 	public dispose(): void {
->>>>>>> b9d985b6
+		this._onProfilerStateChange.dispose();
 	}
 
 	public change(newState: INewProfilerState): void {
@@ -111,11 +102,7 @@
 		}
 
 		if (somethingChanged) {
-<<<<<<< HEAD
-			this._onStateChange.fire(changeEvent);
-=======
 			this._onProfilerStateChange.fire(changeEvent);
->>>>>>> b9d985b6
 		}
 	}
 }