/*---------------------------------------------------------------------------------------------
 *  Copyright (c) Microsoft Corporation. All rights reserved.
 *  Licensed under the Source EULA. See License.txt in the project root for license information.
 *--------------------------------------------------------------------------------------------*/

import QueryRunner from 'sql/platform/query/common/queryRunner';
import { IConnectionManagementService } from 'sql/platform/connection/common/connectionManagement';
import { createDecorator } from 'vs/platform/instantiation/common/instantiation';
import { IDisposable } from 'vs/base/common/lifecycle';
import * as azdata from 'azdata';
import * as TelemetryKeys from 'sql/platform/telemetry/telemetryKeys';
import * as TelemetryUtils from 'sql/platform/telemetry/telemetryUtilities';
import { ITelemetryService } from 'vs/platform/telemetry/common/telemetry';
import { Event, Emitter } from 'vs/base/common/event';
import { keys } from 'vs/base/common/map';
import { ILogService } from 'vs/platform/log/common/log';

export const SERVICE_ID = 'queryManagementService';

export const IQueryManagementService = createDecorator<IQueryManagementService>(SERVICE_ID);

export interface IQueryManagementService {
	_serviceBrand: any;

	addQueryRequestHandler(queryType: string, runner: IQueryRequestHandler): IDisposable;
	isProviderRegistered(providerId: string): boolean;
	getRegisteredProviders(): string[];
	registerRunner(runner: QueryRunner, uri: string): void;

	cancelQuery(ownerUri: string): Thenable<azdata.QueryCancelResult>;
	runQuery(ownerUri: string, selection: azdata.ISelectionData, runOptions?: azdata.ExecutionPlanOptions): Thenable<void>;
	runQueryStatement(ownerUri: string, line: number, column: number): Thenable<void>;
	runQueryString(ownerUri: string, queryString: string): Thenable<void>;
	runQueryAndReturn(ownerUri: string, queryString: string): Thenable<azdata.SimpleExecuteResult>;
	parseSyntax(ownerUri: string, query: string): Thenable<azdata.SyntaxParseResult>;
	getQueryRows(rowData: azdata.QueryExecuteSubsetParams): Thenable<azdata.QueryExecuteSubsetResult>;
	disposeQuery(ownerUri: string): Thenable<void>;
	saveResults(requestParams: azdata.SaveResultsRequestParams): Thenable<azdata.SaveResultRequestResult>;

	// Callbacks
	onQueryComplete(result: azdata.QueryExecuteCompleteNotificationResult): void;
	onBatchStart(batchInfo: azdata.QueryExecuteBatchNotificationParams): void;
	onBatchComplete(batchInfo: azdata.QueryExecuteBatchNotificationParams): void;
	onResultSetAvailable(resultSetInfo: azdata.QueryExecuteResultSetNotificationParams): void;
	onResultSetUpdated(resultSetInfo: azdata.QueryExecuteResultSetNotificationParams): void;
	onMessage(message: azdata.QueryExecuteMessageParams): void;

	// Edit Data Callbacks
	onEditSessionReady(ownerUri: string, success: boolean, message: string): void;

	// Edit Data Functions
	initializeEdit(ownerUri: string, schemaName: string, objectName: string, objectType: string, rowLimit: number, queryString: string): Thenable<void>;
	disposeEdit(ownerUri: string): Thenable<void>;
	updateCell(ownerUri: string, rowId: number, columnId: number, newValue: string): Thenable<azdata.EditUpdateCellResult>;
	commitEdit(ownerUri): Thenable<void>;
	createRow(ownerUri: string): Thenable<azdata.EditCreateRowResult>;
	deleteRow(ownerUri: string, rowId: number): Thenable<void>;
	revertCell(ownerUri: string, rowId: number, columnId: number): Thenable<azdata.EditRevertCellResult>;
	revertRow(ownerUri: string, rowId: number): Thenable<void>;
	getEditRows(rowData: azdata.EditSubsetParams): Thenable<azdata.EditSubsetResult>;
}

/*
 * An object that can handle basic request-response actions related to queries
 */
export interface IQueryRequestHandler {
	cancelQuery(ownerUri: string): Thenable<azdata.QueryCancelResult>;
	runQuery(ownerUri: string, selection: azdata.ISelectionData, runOptions?: azdata.ExecutionPlanOptions): Thenable<void>;
	runQueryStatement(ownerUri: string, line: number, column: number): Thenable<void>;
	runQueryString(ownerUri: string, queryString: string): Thenable<void>;
	runQueryAndReturn(ownerUri: string, queryString: string): Thenable<azdata.SimpleExecuteResult>;
	parseSyntax(ownerUri: string, query: string): Thenable<azdata.SyntaxParseResult>;
	getQueryRows(rowData: azdata.QueryExecuteSubsetParams): Thenable<azdata.QueryExecuteSubsetResult>;
	disposeQuery(ownerUri: string): Thenable<void>;
	saveResults(requestParams: azdata.SaveResultsRequestParams): Thenable<azdata.SaveResultRequestResult>;

	// Edit Data actions
	initializeEdit(ownerUri: string, schemaName: string, objectName: string, objectType: string, rowLimit: number, queryString: string): Thenable<void>;
	disposeEdit(ownerUri: string): Thenable<void>;
	updateCell(ownerUri: string, rowId: number, columnId: number, newValue: string): Thenable<azdata.EditUpdateCellResult>;
	commitEdit(ownerUri): Thenable<void>;
	createRow(ownerUri: string): Thenable<azdata.EditCreateRowResult>;
	deleteRow(ownerUri: string, rowId: number): Thenable<void>;
	revertCell(ownerUri: string, rowId: number, columnId: number): Thenable<azdata.EditRevertCellResult>;
	revertRow(ownerUri: string, rowId: number): Thenable<void>;
	getEditRows(rowData: azdata.EditSubsetParams): Thenable<azdata.EditSubsetResult>;
}

export class QueryManagementService implements IQueryManagementService {
	public _serviceBrand: any;

	private _requestHandlers = new Map<string, IQueryRequestHandler>();
	private _onHandlerAddedEmitter = new Emitter<string>();
	// public for testing only
	public _queryRunners = new Map<string, QueryRunner>();

	// public for testing only
	public _handlerCallbackQueue: ((run: QueryRunner) => void)[] = [];

	constructor(
		@IConnectionManagementService private _connectionService: IConnectionManagementService,
		@ITelemetryService private _telemetryService: ITelemetryService,
		@ILogService private logService: ILogService
	) {
	}

	// Registers queryRunners with their uris to distribute notifications.
	// Ensures that notifications are handled in the correct order by handling
	// enqueued handlers first.
	// public for testing only
	public registerRunner(runner: QueryRunner, uri: string): void {
		// If enqueueOrRun was called before registerRunner for the current query,
		// _handlerCallbackQueue will be non-empty. Run all handlers in the queue first
		// so that notifications are handled in order they arrived
		while (this._handlerCallbackQueue.length > 0) {
			let handler = this._handlerCallbackQueue.shift();
			handler(runner);
		}

		// Set the runner for any other handlers if the runner is in use by the
		// current query or a subsequent query
		if (!runner.hasCompleted) {
			this._queryRunners.set(uri, runner);
		}
	}

	// Handles logic to run the given handlerCallback at the appropriate time. If the given runner is
	// undefined, the handlerCallback is put on the _handlerCallbackQueue to be run once the runner is set
	// public for testing only
	private enqueueOrRun(handlerCallback: (runnerParam: QueryRunner) => void, runner: QueryRunner): void {
		if (runner === undefined) {
			this._handlerCallbackQueue.push(handlerCallback);
		} else {
			handlerCallback(runner);
		}
	}

	private _notify(ownerUri: string, sendNotification: (runner: QueryRunner) => void): void {
		let runner = this._queryRunners.get(ownerUri);
		this.enqueueOrRun(sendNotification, runner);
	}

	public addQueryRequestHandler(queryType: string, handler: IQueryRequestHandler): IDisposable {
		this._requestHandlers.set(queryType, handler);
		this._onHandlerAddedEmitter.fire(queryType);

		return {
			dispose: () => {
			}
		};
	}

	public get onHandlerAdded(): Event<string> {
		return this._onHandlerAddedEmitter.event;
	}

	public isProviderRegistered(providerId: string): boolean {
		let handler = this._requestHandlers.get(providerId);
		return !!handler;
	}

	public getRegisteredProviders(): string[] {
		return Array.from(keys(this._requestHandlers));
	}

	private addTelemetry(eventName: string, ownerUri: string, runOptions?: azdata.ExecutionPlanOptions): void {
		let providerId: string = this._connectionService.getProviderIdFromUri(ownerUri);
		let data: TelemetryUtils.IConnectionTelemetryData = {
			provider: providerId,
		};
		if (runOptions) {
			data = Object.assign({}, data, {
				displayEstimatedQueryPlan: runOptions.displayEstimatedQueryPlan,
				displayActualQueryPlan: runOptions.displayActualQueryPlan
			});
		}
<<<<<<< HEAD
		TelemetryUtils.addTelemetry(this._telemetryService, eventName, this.logService, data);
=======
		TelemetryUtils.addTelemetry(this._telemetryService, this.logService, eventName, data);
>>>>>>> ab0cd71d
	}

	private _runAction<T>(uri: string, action: (handler: IQueryRequestHandler) => Thenable<T>): Thenable<T> {
		let providerId: string = this._connectionService.getProviderIdFromUri(uri);

		if (!providerId) {
			return Promise.reject(new Error('Connection is required in order to interact with queries'));
		}
		let handler = this._requestHandlers.get(providerId);
		if (handler) {
			return action(handler);
		} else {
			return Promise.reject(new Error('No Handler Registered'));
		}
	}

	public cancelQuery(ownerUri: string): Thenable<azdata.QueryCancelResult> {
		this.addTelemetry(TelemetryKeys.CancelQuery, ownerUri);
		return this._runAction(ownerUri, (runner) => {
			return runner.cancelQuery(ownerUri);
		});
	}
	public runQuery(ownerUri: string, selection: azdata.ISelectionData, runOptions?: azdata.ExecutionPlanOptions): Thenable<void> {
		this.addTelemetry(TelemetryKeys.RunQuery, ownerUri, runOptions);
		return this._runAction(ownerUri, (runner) => {
			return runner.runQuery(ownerUri, selection, runOptions);
		});
	}
	public runQueryStatement(ownerUri: string, line: number, column: number): Thenable<void> {
		this.addTelemetry(TelemetryKeys.RunQueryStatement, ownerUri);
		return this._runAction(ownerUri, (runner) => {
			return runner.runQueryStatement(ownerUri, line, column);
		});
	}
	public runQueryString(ownerUri: string, queryString: string): Thenable<void> {
		return this._runAction(ownerUri, (runner) => {
			return runner.runQueryString(ownerUri, queryString);
		});
	}
	public runQueryAndReturn(ownerUri: string, queryString: string): Thenable<azdata.SimpleExecuteResult> {
		return this._runAction(ownerUri, (runner) => {
			return runner.runQueryAndReturn(ownerUri, queryString);
		});
	}
	public parseSyntax(ownerUri: string, query: string): Thenable<azdata.SyntaxParseResult> {
		return this._runAction(ownerUri, (runner) => {
			return runner.parseSyntax(ownerUri, query);
		});
	}
	public getQueryRows(rowData: azdata.QueryExecuteSubsetParams): Thenable<azdata.QueryExecuteSubsetResult> {
		return this._runAction(rowData.ownerUri, (runner) => {
			return runner.getQueryRows(rowData);
		});
	}
	public disposeQuery(ownerUri: string): Thenable<void> {
		this._queryRunners.delete(ownerUri);
		return this._runAction(ownerUri, (runner) => {
			return runner.disposeQuery(ownerUri);
		});
	}

	public saveResults(requestParams: azdata.SaveResultsRequestParams): Thenable<azdata.SaveResultRequestResult> {
		return this._runAction(requestParams.ownerUri, (runner) => {
			return runner.saveResults(requestParams);
		});
	}

	public onQueryComplete(result: azdata.QueryExecuteCompleteNotificationResult): void {
		this._notify(result.ownerUri, (runner: QueryRunner) => {
			runner.handleQueryComplete(result);
		});
	}
	public onBatchStart(batchInfo: azdata.QueryExecuteBatchNotificationParams): void {
		this._notify(batchInfo.ownerUri, (runner: QueryRunner) => {
			runner.handleBatchStart(batchInfo);
		});
	}

	public onBatchComplete(batchInfo: azdata.QueryExecuteBatchNotificationParams): void {
		this._notify(batchInfo.ownerUri, (runner: QueryRunner) => {
			runner.handleBatchComplete(batchInfo);
		});
	}

	public onResultSetAvailable(resultSetInfo: azdata.QueryExecuteResultSetNotificationParams): void {
		this._notify(resultSetInfo.ownerUri, (runner: QueryRunner) => {
			runner.handleResultSetAvailable(resultSetInfo);
		});
	}

	public onResultSetUpdated(resultSetInfo: azdata.QueryExecuteResultSetNotificationParams): void {
		this._notify(resultSetInfo.ownerUri, (runner: QueryRunner) => {
			runner.handleResultSetUpdated(resultSetInfo);
		});
	}

	public onMessage(message: azdata.QueryExecuteMessageParams): void {
		this._notify(message.ownerUri, (runner: QueryRunner) => {
			runner.handleMessage(message);
		});
	}

	// Edit Data Functions
	public initializeEdit(ownerUri: string, schemaName: string, objectName: string, objectType: string, rowLimit: number, queryString: string): Thenable<void> {
		return this._runAction(ownerUri, (runner) => {
			return runner.initializeEdit(ownerUri, schemaName, objectName, objectType, rowLimit, queryString);
		});
	}

	public onEditSessionReady(ownerUri: string, success: boolean, message: string): void {
		this._notify(ownerUri, (runner: QueryRunner) => {
			runner.handleEditSessionReady(ownerUri, success, message);
		});
	}

	public updateCell(ownerUri: string, rowId: number, columnId: number, newValue: string): Thenable<azdata.EditUpdateCellResult> {
		return this._runAction(ownerUri, (runner) => {
			return runner.updateCell(ownerUri, rowId, columnId, newValue);
		});
	}

	public commitEdit(ownerUri: string): Thenable<void> {
		return this._runAction(ownerUri, (runner) => {
			return runner.commitEdit(ownerUri);
		});
	}

	public createRow(ownerUri: string): Thenable<azdata.EditCreateRowResult> {
		return this._runAction(ownerUri, (runner) => {
			return runner.createRow(ownerUri);
		});
	}

	public deleteRow(ownerUri: string, rowId: number): Thenable<void> {
		return this._runAction(ownerUri, (runner) => {
			return runner.deleteRow(ownerUri, rowId);
		});
	}

	public disposeEdit(ownerUri: string): Thenable<void> {
		return this._runAction(ownerUri, (runner) => {
			return runner.disposeEdit(ownerUri);
		});
	}

	public revertCell(ownerUri: string, rowId: number, columnId: number): Thenable<azdata.EditRevertCellResult> {
		return this._runAction(ownerUri, (runner) => {
			return runner.revertCell(ownerUri, rowId, columnId);
		});
	}

	public revertRow(ownerUri: string, rowId: number): Thenable<void> {
		return this._runAction(ownerUri, (runner) => {
			return runner.revertRow(ownerUri, rowId);
		});
	}

	public getEditRows(rowData: azdata.EditSubsetParams): Thenable<azdata.EditSubsetResult> {
		return this._runAction(rowData.ownerUri, (runner) => {
			return runner.getEditRows(rowData);
		});
	}
}<|MERGE_RESOLUTION|>--- conflicted
+++ resolved
@@ -174,11 +174,7 @@
 				displayActualQueryPlan: runOptions.displayActualQueryPlan
 			});
 		}
-<<<<<<< HEAD
-		TelemetryUtils.addTelemetry(this._telemetryService, eventName, this.logService, data);
-=======
 		TelemetryUtils.addTelemetry(this._telemetryService, this.logService, eventName, data);
->>>>>>> ab0cd71d
 	}
 
 	private _runAction<T>(uri: string, action: (handler: IQueryRequestHandler) => Thenable<T>): Thenable<T> {
