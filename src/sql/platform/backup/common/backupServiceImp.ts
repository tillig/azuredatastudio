--- conflicted
+++ resolved
@@ -45,11 +45,7 @@
 		return new Promise<azdata.BackupResponse>((resolve, reject) => {
 			const providerResult = this.getProvider(connectionUri);
 			if (providerResult) {
-<<<<<<< HEAD
-				TelemetryUtils.addTelemetry(this._telemetryService, TelemetryKeys.BackupCreated, this.logService, { provider: providerResult.providerName });
-=======
 				TelemetryUtils.addTelemetry(this._telemetryService, this.logService, TelemetryKeys.BackupCreated, { provider: providerResult.providerName });
->>>>>>> ab0cd71d
 				providerResult.provider.backup(connectionUri, backupInfo, taskExecutionMode).then(result => {
 					resolve(result);
 				}, error => {
